--- conflicted
+++ resolved
@@ -13,12 +13,8 @@
 import type { Accountability, FieldMeta, RawField, SchemaOverview } from '@directus/shared/types';
 import type { Table } from 'knex-schema-inspector/dist/types/table';
 import { addFieldFlag } from '@directus/shared/utils';
-<<<<<<< HEAD
 import { getHelpers, Helpers } from '../database/helpers/index.js';
-=======
-import { getHelpers, Helpers } from '../database/helpers';
 import { omit } from 'lodash';
->>>>>>> cc55d560
 
 export type RawCollection = {
 	collection: string;
@@ -392,6 +388,50 @@
 				}
 			});
 		} finally {
+			if (this.cache && env['CACHE_AUTO_PURGE'] && opts?.autoPurgeCache !== false) {
+				await this.cache.clear();
+			}
+
+			if (opts?.autoPurgeSystemCache !== false) {
+				await clearSystemCache();
+			}
+		}
+	}
+
+	/**
+	 * Update multiple collections in a single transaction
+	 */
+	async updateBatch(data: Partial<Collection>[], opts?: MutationOptions): Promise<string[]> {
+		if (this.accountability && this.accountability.admin !== true) {
+			throw new ForbiddenException();
+		}
+
+		if (!Array.isArray(data)) {
+			throw new InvalidPayloadException('Input should be an array of collection changes.');
+		}
+
+		const collectionKey = 'collection';
+		const collectionKeys: string[] = [];
+
+		try {
+			await this.knex.transaction(async (trx) => {
+				const collectionItemsService = new CollectionsService({
+					knex: trx,
+					accountability: this.accountability,
+					schema: this.schema,
+				});
+
+				for (const payload of data) {
+					if (!payload[collectionKey]) throw new InvalidPayloadException(`Collection in update misses collection key.`);
+
+					await collectionItemsService.updateOne(payload[collectionKey], omit(payload, collectionKey), {
+						autoPurgeCache: false,
+						autoPurgeSystemCache: false,
+					});
+					collectionKeys.push(payload[collectionKey]);
+				}
+			});
+		} finally {
 			if (this.cache && env.CACHE_AUTO_PURGE && opts?.autoPurgeCache !== false) {
 				await this.cache.clear();
 			}
