import { Query } from '@directus/shared/types';
import knex, { Knex } from 'knex';
import { getTracker, MockClient, Tracker } from 'knex-mock-client';
import { cloneDeep } from 'lodash';
import { afterEach, beforeAll, describe, expect, it, vi, MockedFunction } from 'vitest';
import { ItemsService } from '../../src/services';
import { InvalidPayloadException } from '../exceptions';
import { sqlFieldFormatter, sqlFieldList } from '../__utils__/items-utils';
import { systemSchema, userSchema } from '../__utils__/schemas';

vi.mock('../env', async () => {
	const actual = (await vi.importActual('../env')) as { default: Record<string, any> };

	return {
		default: {
			...actual.default,
			CACHE_AUTO_PURGE: true,
		},
	};
});

vi.mock('../../src/database/index', () => ({
	default: vi.fn(),
	getDatabaseClient: vi.fn().mockReturnValue('postgres'),
}));

vi.mock('../cache', () => ({
	getCache: vi.fn().mockReturnValue({
		cache: {
			clear: vi.fn(),
		},
		systemCache: {
			clear: vi.fn(),
		},
	}),
}));

describe('Integration Tests', () => {
	let db: MockedFunction<Knex>;
	let tracker: Tracker;

	const schemas: Record<string, any> = {
		system: { schema: systemSchema, tables: Object.keys(systemSchema.collections) },
		user: { schema: userSchema, tables: Object.keys(userSchema.collections) },
	};

	beforeAll(() => {
		db = vi.mocked(knex({ client: MockClient }));
		tracker = getTracker();
	});

	afterEach(() => {
		tracker.reset();
	});

	describe('createOne', () => {
		const item = { id: '6107c897-9182-40f7-b22e-4f044d1258d2', name: 'A.G.' };

		it.each(Object.keys(schemas))(
			`%s creates one item in collection as an admin, accountability: "null"`,
			async (schema) => {
				const table = schemas[schema].tables[0];

				const itemsService = new ItemsService(table, {
					knex: db,
					accountability: { role: 'admin', admin: true },
					schema: schemas[schema].schema,
				});

				tracker.on.insert(table).responseOnce(item);

				const response = await itemsService.createOne(item, { emitEvents: false });

				expect(tracker.history.insert.length).toBe(1);
				expect(tracker.history.insert[0].bindings).toStrictEqual([item.id, item.name]);
				expect(tracker.history.insert[0].sql).toBe(
					`insert into "${table}" (${sqlFieldList(schemas[schema].schema, table)}) values (?, ?)`
				);

				expect(response).toBe(item.id);
			}
		);
	});

	describe('readOne', () => {
		const rawItems = [{ id: 'b5a7dd0f-fc9f-4242-b331-83990990198f' }, { id: '6107c897-9182-40f7-b22e-4f044d1258d2' }];

		describe('Permissions, Authorization, Roles', () => {
			it.each(Object.keys(schemas))('%s it returns one item from tables as admin', async (schema) => {
				const table = schemas[schema].tables[0];

				tracker.on.select(table).responseOnce(rawItems);
				// tracker.on.select(schemas[schema].tables[1]).responseOnce([]);

				const itemsService = new ItemsService(table, {
					knex: db,
					accountability: { role: 'admin', admin: true },
					schema: schemas[schema].schema,
				});
				const response = await itemsService.readOne(rawItems[0].id, { fields: ['id', 'name'] });

				expect(tracker.history.select.length).toBe(1);
				expect(tracker.history.select[0].bindings).toStrictEqual([rawItems[0].id, 100]);
				expect(tracker.history.select[0].sql).toBe(
					`select ${sqlFieldFormatter(
						schemas[schema].schema,
						table
					)} from "${table}" where "${table}"."id" = ? order by "${table}"."id" asc limit ?`
				);

				expect(response).toStrictEqual(rawItems[0]);
			});

			it.each(Object.keys(schemas))(
				'%s returns one item from tables not as admin but has permissions',
				async (schema) => {
					const table = schemas[schema].tables[0];

					tracker.on.select(table).responseOnce(rawItems);

					const itemsService = new ItemsService(table, {
						knex: db,
						accountability: {
							role: 'admin',
							admin: false,
							permissions: [
								{
									id: 1,
									role: 'admin',
									collection: table,
									action: 'read',
									permissions: {},
									validation: {},
									presets: {},
									fields: [],
								},
							],
						},
						schema: schemas[schema].schema,
					});
					const response = await itemsService.readOne(rawItems[0].id);

					expect(tracker.history.select.length).toBe(1);
					expect(tracker.history.select[0].bindings).toStrictEqual([rawItems[0].id, 100]);
					expect(tracker.history.select[0].sql).toBe(
						`select "${table}"."id" from "${table}" where ("${table}"."id" = ?) order by "${table}"."id" asc limit ?`
					);

					expect(response).toStrictEqual(rawItems[0].id);
				}
			);

			it.each(Object.keys(schemas))('%s returns one item with filter from tables as admin', async (schema) => {
				const table = schemas[schema].tables[0];

				tracker.on.select(table).responseOnce(rawItems);

				const itemsService = new ItemsService(table, {
					knex: db,
					accountability: { role: 'admin', admin: true },
					schema: schemas[schema].schema,
				});
				const response = await itemsService.readOne(rawItems[0].id, {
					fields: ['id', 'name'],
					filter: { name: { _eq: 'something' } },
				});

				expect(tracker.history.select.length).toBe(1);
				expect(tracker.history.select[0].bindings).toStrictEqual(['something', rawItems[0].id, 100]);
				expect(tracker.history.select[0].sql).toBe(
					`select "${table}"."id", "${table}"."name" from "${table}" where "${table}"."name" = ? and "${table}"."id" = ? order by "${table}"."id" asc limit ?`
				);

				expect(response).toStrictEqual({ id: rawItems[0].id });
			});

			it.each(Object.keys(schemas))(
				'%s returns one item with filter from tables not as admin but has field permissions',
				async (schema) => {
					const table = schemas[schema].tables[0];

					tracker.on.select(table).responseOnce(rawItems);

					const itemsService = new ItemsService(table, {
						knex: db,
						accountability: {
							role: 'admin',
							admin: false,
							permissions: [
								{
									id: 1,
									role: 'admin',
									collection: table,
									action: 'create',
									permissions: {},
									validation: {},
									presets: {},
									fields: ['*'],
								},
								{
									id: 2,
									role: 'admin',
									collection: table,
									action: 'read',
									permissions: {},
									validation: {},
									presets: {},
									fields: ['id', 'name'],
								},
							],
						},
						schema: schemas[schema].schema,
					});
					const response = await itemsService.readOne(rawItems[0].id, {
						fields: ['id', 'name'],
						filter: { name: { _eq: 'something' } },
					});

					expect(tracker.history.select.length).toBe(1);
					expect(tracker.history.select[0].bindings).toStrictEqual(['something', rawItems[0].id, 100]);
					expect(tracker.history.select[0].sql).toBe(
						`select "${table}"."id", "${table}"."name" from "${table}" where ("${table}"."name" = ? and "${table}"."id" = ?) order by "${table}"."id" asc limit ?`
					);

					expect(response).toStrictEqual({ id: rawItems[0].id });
				}
			);

			it.each(Object.keys(schemas))(
				'%s returns one item with filter on relational field from tables not as admin and has top level field permissions only',
				async (schema) => {
					const table = schemas[schema].tables[1];

					tracker.on.select(table).responseOnce(rawItems);

					const itemsService = new ItemsService(table, {
						knex: db,
						accountability: {
							role: 'admin',
							admin: false,
							permissions: [
								{
									id: 1,
									role: 'admin',
									collection: table,
									action: 'create',
									permissions: {},
									validation: {},
									presets: {},
									fields: ['*'],
								},
								{
									id: 2,
									role: 'admin',
									collection: table,
									action: 'read',
									permissions: {},
									validation: {},
									presets: {},
									fields: ['*'],
								},
							],
						},
						schema: schemas[schema].schema,
					});
					const response = await itemsService.readOne(rawItems[0].id, {
						fields: ['id'],
						filter: { uploaded_by: { _in: ['b5a7dd0f-fc9f-4242-b331-83990990198f'] } },
					});

					expect(tracker.history.select.length).toBe(1);
					expect(tracker.history.select[0].bindings).toStrictEqual([
						'b5a7dd0f-fc9f-4242-b331-83990990198f',
						rawItems[0].id,
						100,
					]);
					expect(tracker.history.select[0].sql).toBe(
						`select "${table}"."id" from "${table}" where ("${table}"."uploaded_by" in (?) and "${table}"."id" = ?) order by "${table}"."id" asc limit ?`
					);

					expect(response).toStrictEqual({ id: rawItems[0].id });
				}
			);

			it.each(Object.keys(schemas))(
				'%s returns one item with filter on relational field from tables not as admin and has relational permissions',
				async (schema) => {
					const table = schemas[schema].tables[1];

					tracker.on.select(table).responseOnce(rawItems);

					const itemsService = new ItemsService(table, {
						knex: db,
						accountability: {
							role: 'admin',
							admin: false,
							permissions: [
								{
									id: 1,
									role: 'admin',
									collection: schemas[schema].tables[0],
									action: 'create',
									permissions: {},
									validation: {},
									presets: {},
									fields: ['*'],
								},
								{
									id: 2,
									role: 'admin',
									collection: schemas[schema].tables[1],
									action: 'create',
									permissions: {},
									validation: {},
									presets: {},
									fields: ['*'],
								},
								{
									id: 3,
									role: 'admin',
									collection: schemas[schema].tables[0],
									action: 'read',
									permissions: {},
									validation: {},
									presets: {},
									fields: ['*'],
								},
								{
									id: 4,
									role: 'admin',
									collection: schemas[schema].tables[1],
									action: 'read',
									permissions: {},
									validation: {},
									presets: {},
									fields: ['*'],
								},
							],
						},
						schema: schemas[schema].schema,
					});
					const response = await itemsService.readOne(rawItems[0].id, {
						fields: ['id'],
						filter: { uploaded_by: { _in: ['b5a7dd0f-fc9f-4242-b331-83990990198f'] } },
					});

					expect(tracker.history.select.length).toBe(1);
					expect(tracker.history.select[0].bindings).toStrictEqual([
						'b5a7dd0f-fc9f-4242-b331-83990990198f',
						rawItems[0].id,
						100,
					]);
					expect(tracker.history.select[0].sql).toBe(
						`select "${table}"."id" from "${table}" where ("${table}"."uploaded_by" in (?) and "${table}"."id" = ?) order by "${table}"."id" asc limit ?`
					);

					expect(response).toStrictEqual({ id: rawItems[0].id });
				}
			);

			it.each(Object.keys(schemas))(
				'%s denies one item with filter from tables not as admin and has no field permissions',
				async (schema) => {
					let table = schemas[schema].tables[1];
					const item = {
						id: 'd66ec139-2655-48c1-9d9a-4753f98a9ee7',
						uploaded_by: '6107c897-9182-40f7-b22e-4f044d1258d2',
					};
					let itemsService = new ItemsService(table, {
						knex: db,
						accountability: { role: 'admin', admin: true },
						schema: schemas[schema].schema,
					});

					tracker.on.insert(table).responseOnce(item);

					await itemsService.createOne(item, { emitEvents: false });

					table = schemas[schema].tables[0];

					tracker.on.select(table).responseOnce(rawItems);

					itemsService = new ItemsService(table, {
						knex: db,
						accountability: {
							role: 'admin',
							admin: false,
							permissions: [
								{
									id: 1,
									role: 'admin',
									collection: table,
									action: 'create',
									permissions: {},
									validation: {},
									presets: {},
									fields: ['*'],
								},
								{
									id: 2,
									role: 'admin',
									collection: table,
									action: 'read',
									permissions: {},
									validation: {},
									presets: {},
									fields: ['id'],
								},
							],
						},
						schema: schemas[schema].schema,
					});

					expect(() =>
						itemsService.readOne(rawItems[0].id, { filter: { name: { _eq: 'something' } } })
					).rejects.toThrow("You don't have permission to access this.");
					expect(tracker.history.select.length).toBe(0);
				}
			);

			it.each(Object.keys(schemas))('%s returns one item with deep filter from tables as admin', async (schema) => {
				const childTable = schemas[schema].tables[1];

				const childItems = [
					{
						id: 'd66ec139-2655-48c1-9d9a-4753f98a9ee7',
						title: 'A new child item',
						uploaded_by: 'b5a7dd0f-fc9f-4242-b331-83990990198f',
					},
				];

				tracker.on.select(childTable).response(childItems);

				const table = schemas[schema].tables[0];

				tracker.on.select(table).responseOnce(rawItems);

				const itemsService = new ItemsService(table, {
					knex: db,
					accountability: { role: 'admin', admin: true },
					schema: schemas[schema].schema,
				});
				const response = await itemsService.readOne(rawItems[0].id, {
					fields: ['id', 'items.*'],
					deep: { items: { _filter: { title: { _eq: childItems[0].title } } } as Query },
				});

				expect(tracker.history.select.length).toBe(2);
				expect(tracker.history.select[0].bindings).toStrictEqual([rawItems[0].id, 100]);
				expect(tracker.history.select[0].sql).toBe(
					`select "${table}"."id" from "${table}" where "${table}"."id" = ? order by "${table}"."id" asc limit ?`
				);
				expect(tracker.history.select[1].bindings).toStrictEqual([
					childItems[0].title,
					...rawItems.map((item) => item.id),
					25000,
				]);
				expect(tracker.history.select[1].sql).toBe(
					`select "${childTable}"."id", "${childTable}"."title", "${childTable}"."uploaded_by" from "${childTable}" where "${childTable}"."title" = ? and "${childTable}"."uploaded_by" in (?, ?) order by "${childTable}"."id" asc limit ?`
				);
				expect(response).toStrictEqual({ id: rawItems[0].id, items: childItems });
			});

			it.each(Object.keys(schemas))(
				'%s returns one item with deep filter from tables not as admin but has field permissions',
				async (schema) => {
					const childTable = schemas[schema].tables[1];

					const childItems = [
						{
							id: 'd66ec139-2655-48c1-9d9a-4753f98a9ee7',
							title: 'A new child item',
							uploaded_by: 'b5a7dd0f-fc9f-4242-b331-83990990198f',
						},
					];

					tracker.on.select(childTable).response(childItems);

					const table = schemas[schema].tables[0];

					tracker.on.select(table).responseOnce(rawItems);

					const itemsService = new ItemsService(table, {
						knex: db,
						accountability: {
							role: 'admin',
							admin: false,
							permissions: [
								{
									id: 1,
									role: 'admin',
									collection: schemas[schema].tables[0],
									action: 'create',
									permissions: {},
									validation: {},
									presets: {},
									fields: ['*'],
								},
								{
									id: 2,
									role: 'admin',
									collection: schemas[schema].tables[1],
									action: 'create',
									permissions: {},
									validation: {},
									presets: {},
									fields: ['*'],
								},
								{
									id: 3,
									role: 'admin',
									collection: schemas[schema].tables[0],
									action: 'read',
									permissions: {},
									validation: {},
									presets: {},
									fields: ['id', 'items'],
								},
								{
									id: 4,
									role: 'admin',
									collection: schemas[schema].tables[1],
									action: 'read',
									permissions: {},
									validation: {},
									presets: {},
									fields: ['id', 'title', 'uploaded_by'],
								},
							],
						},
						schema: schemas[schema].schema,
					});
					const response = await itemsService.readOne(rawItems[0].id, {
						fields: ['id', 'items.*'],
						deep: { items: { _filter: { title: { _eq: childItems[0].title } } } as Query },
					});

					expect(tracker.history.select.length).toBe(2);
					expect(tracker.history.select[0].bindings).toStrictEqual([rawItems[0].id, 100]);
					expect(tracker.history.select[0].sql).toBe(
						`select "${table}"."id" from "${table}" where ("${table}"."id" = ?) order by "${table}"."id" asc limit ?`
					);
					expect(tracker.history.select[1].bindings).toStrictEqual([
						childItems[0].title,
						...rawItems.map((item) => item.id),
						25000,
					]);
					expect(tracker.history.select[1].sql).toBe(
						`select "${childTable}"."id", "${childTable}"."title", "${childTable}"."uploaded_by" from "${childTable}" where ("${childTable}"."title" = ?) and "${childTable}"."uploaded_by" in (?, ?) order by "${childTable}"."id" asc limit ?`
					);
					expect(response).toStrictEqual({ id: rawItems[0].id, items: childItems });
				}
			);

			it.each(Object.keys(schemas))(
				'%s denies one item with deep filter from tables not as admin and has no field permissions',
				async (schema) => {
					const childTable = schemas[schema].tables[1];

					const childItems = [
						{
							id: 'd66ec139-2655-48c1-9d9a-4753f98a9ee7',
							title: 'A new child item',
							uploaded_by: 1,
						},
					];

					tracker.on.select(childTable).response(childItems);

					const table = schemas[schema].tables[0];

					tracker.on.select(table).responseOnce(rawItems);

					const itemsService = new ItemsService(table, {
						knex: db,
						accountability: {
							role: 'admin',
							admin: false,
							permissions: [
								{
									id: 1,
									role: 'admin',
									collection: schemas[schema].tables[0],
									action: 'create',
									permissions: {},
									validation: {},
									presets: {},
									fields: ['*'],
								},
								{
									id: 2,
									role: 'admin',
									collection: schemas[schema].tables[1],
									action: 'create',
									permissions: {},
									validation: {},
									presets: {},
									fields: ['*'],
								},
								{
									id: 3,
									role: 'admin',
									collection: schemas[schema].tables[0],
									action: 'read',
									permissions: {},
									validation: {},
									presets: {},
									fields: ['id', 'items'],
								},
								{
									id: 4,
									role: 'admin',
									collection: schemas[schema].tables[1],
									action: 'read',
									permissions: {},
									validation: {},
									presets: {},
									fields: ['id', 'uploaded_by'],
								},
							],
						},
						schema: schemas[schema].schema,
					});

					expect(() =>
						itemsService.readOne(rawItems[0].id, {
							fields: ['id', 'items.*'],
							deep: { items: { _filter: { title: { _eq: childItems[0].title } } } as Query },
						})
					).rejects.toThrow("You don't have permission to access this.");
					expect(tracker.history.select.length).toBe(0);
				}
			);

			it.each(Object.keys(schemas))(
				'%s denies item from tables not as admin but collection accountability "all"',
				async (schema) => {
					const table = schemas[schema].tables[0];

					const customSchema = cloneDeep(schemas[schema].schema);
					customSchema.collections[table].accountability = 'all';

					const itemsService = new ItemsService(table, {
						knex: db,
						accountability: {
							role: 'admin',
							admin: false,
						},
						schema: customSchema,
					});

					expect(() => itemsService.readOne(rawItems[0].id)).rejects.toThrow(
						"You don't have permission to access this."
					);
					expect(tracker.history.select.length).toBe(0);
				}
			);

			it.each(Object.keys(schemas))(
				'%s denies user access when permission action does not match read.',
				async (schema) => {
					const table = schemas[schema].tables[0];

					const itemsService = new ItemsService(table, {
						knex: db,
						accountability: {
							role: 'admin',
							admin: false,
							permissions: [
								{
									id: 1,
									role: 'admin',
									collection: table,
									action: 'create',
									permissions: {},
									validation: {},
									presets: {},
									fields: [],
								},
							],
						},
						schema: schemas[schema].schema,
					});
					expect(() => itemsService.readOne(rawItems[0].id)).rejects.toThrow(
						"You don't have permission to access this."
					);
					expect(tracker.history.select.length).toBe(0);
				}
			);

			it.each(Object.keys(schemas))('%s returns count() that is processed without role permissions', async (schema) => {
				const childTable = schemas[schema].tables[1];

				const childItems = [
					{
						items_count: 1,
						id: rawItems[0].id,
					},
				];

				tracker.on.select(childTable).response(childItems);

				const table = schemas[schema].tables[0];

				const itemsService = new ItemsService(table, {
					knex: db,
					accountability: {
						role: 'admin',
						admin: false,
						permissions: [
							{
								id: 1,
								role: 'admin',
								collection: schemas[schema].tables[0],
								action: 'read',
								permissions: {},
								validation: {},
								presets: {},
								fields: ['id', 'items'],
							},
							{
								id: 2,
								role: 'admin',
								collection: schemas[schema].tables[1],
								action: 'read',
								permissions: {},
								validation: {},
								presets: {},
								fields: ['id', 'title', 'uploaded_by'],
							},
						],
					},
					schema: schemas[schema].schema,
				});
				const response = await itemsService.readOne(rawItems[0].id, {
					fields: ['count(items)'],
				});

				expect(tracker.history.select.length).toBe(1);
				expect(tracker.history.select[0].bindings).toStrictEqual([rawItems[0].id, 100]);
				expect(tracker.history.select[0].sql).toBe(
					`select (select count(*) from "${childTable}" where "uploaded_by" = "${table}"."id") AS "items_count", "${table}"."id" from "${table}" where ("${table}"."id" = ?) order by "${table}"."id" asc limit ?`
				);

				expect(response).toStrictEqual({ items_count: 1 });
			});

			it.each(Object.keys(schemas))('%s returns count() that is processed with role permissions', async (schema) => {
				const childTable = schemas[schema].tables[1];

				const childItems = [
					{
						items_count: 1,
						id: rawItems[0].id,
					},
				];

				tracker.on.select(childTable).response(childItems);

				const table = schemas[schema].tables[0];

				const itemsService = new ItemsService(table, {
					knex: db,
					accountability: {
						role: 'admin',
						admin: false,
						permissions: [
							{
								id: 1,
								role: 'admin',
								collection: schemas[schema].tables[0],
								action: 'read',
								permissions: {},
								validation: {},
								presets: {},
								fields: ['id', 'items'],
							},
							{
								id: 2,
								role: 'admin',
								collection: schemas[schema].tables[1],
								action: 'read',
								permissions: { _and: [{ title: { _contains: 'child' } }] },
								validation: {},
								presets: {},
								fields: ['id', 'title', 'uploaded_by'],
							},
						],
					},
					schema: schemas[schema].schema,
				});
				const response = await itemsService.readOne(rawItems[0].id, {
					fields: ['count(items)'],
				});

				expect(tracker.history.select.length).toBe(1);
				expect(tracker.history.select[0].bindings).toStrictEqual([rawItems[0].id, 100]);
				expect(tracker.history.select[0].sql).toBe(
					`select (select count(*) from "${childTable}" where "uploaded_by" = "${table}"."id" and (("${childTable}"."title" like '%child%'))) AS "items_count", "${table}"."id" from "${table}" where ("${table}"."id" = ?) order by "${table}"."id" asc limit ?`
				);

				expect(response).toStrictEqual({ items_count: 1 });
			});
		});
	});

	describe('readMany', () => {
		const items = [
			{ id: 'b5a7dd0f-fc9f-4242-b331-83990990198f', name: 'string1' },
			{ id: '6107c897-9182-40f7-b22e-4f044d1258d2', name: 'string2' },
		];

		it.each(Object.keys(schemas))('%s it returns multiple items from tables as admin', async (schema) => {
			const table = schemas[schema].tables[0];

			tracker.on.select(table).responseOnce(items);

			const itemsService = new ItemsService(table, {
				knex: db,
				accountability: { role: 'admin', admin: true },
				schema: schemas[schema].schema,
			});
			const response = await itemsService.readMany([items[0].id, items[1].id], { fields: ['id', 'name'] });

			expect(tracker.history.select.length).toBe(1);
			expect(tracker.history.select[0].bindings).toStrictEqual([items[0].id, items[1].id, 2]);
			expect(tracker.history.select[0].sql).toBe(
				`select ${sqlFieldFormatter(
					schemas[schema].schema,
					table
				)} from "${table}" where ("${table}"."id" in (?, ?)) order by "${table}"."id" asc limit ?`
			);

			expect(response).toStrictEqual(items);
		});

		describe('Global Query Params', () => {
			it.each(Object.keys(schemas))(`Filter: %s _eq`, async (schema) => {
				const table = schemas[schema].tables[0];

				tracker.on.select(table).responseOnce([items[1]]);

				const itemsService = new ItemsService(table, {
					knex: db,
					accountability: { role: 'admin', admin: true },
					schema: schemas[schema].schema,
				});
				const response = await itemsService.readMany([], {
					fields: ['id', 'name'],
					filter: { id: { _eq: items[1].id } },
				});

				expect(tracker.history.select.length).toBe(1);
				expect(tracker.history.select[0].bindings).toStrictEqual([0, items[1].id, 100]);
				expect(tracker.history.select[0].sql).toBe(
					`select ${sqlFieldFormatter(
						schemas[schema].schema,
						table
					)} from "${table}" where (1 = ? and "${table}"."id" = ?) order by "${table}"."id" asc limit ?`
				);

				expect(response).toStrictEqual([items[1]]);
			});

			it.each(Object.keys(schemas))(`Filter: %s _or`, async (schema) => {
				const table = schemas[schema].tables[0];

				tracker.on.select(table).responseOnce([items[1]]);

				const itemsService = new ItemsService(table, {
					knex: db,
					accountability: { role: 'admin', admin: true },
					schema: schemas[schema].schema,
				});
				const response = await itemsService.readMany([], {
					fields: ['id', 'name'],
					filter: { _or: [{ id: { _eq: items[1].id } }, { name: { _eq: items[1].name } }] },
				});

				expect(tracker.history.select.length).toBe(1);
				expect(tracker.history.select[0].bindings).toStrictEqual([0, items[1].id, items[1].name, 100]);
				expect(tracker.history.select[0].sql).toBe(
					`select ${sqlFieldFormatter(
						schemas[schema].schema,
						table
					)} from "${table}" where (1 = ? and ("${table}"."id" = ? or "${table}"."name" = ?)) order by "${table}"."id" asc limit ?`
				);

				expect(response).toStrictEqual([items[1]]);
			});
		});
	});

	describe('updateOne', () => {
		const item = { id: '6107c897-9182-40f7-b22e-4f044d1258d2', name: 'Item name', items: [] };

		it.each(Object.keys(schemas))(
			'%s updates relational field in one item without read permissions',
			async (schema) => {
				const childTable = schemas[schema].tables[1];

				const childItem = {
					id: 'd66ec139-2655-48c1-9d9a-4753f98a9ee7',
					title: 'A new child item',
					uploaded_by: '6107c897-9182-40f7-b22e-4f044d1258d2',
				};
				tracker.on.select(childTable).response([childItem]);
				tracker.on.update(childTable).response(childItem);

				const table = schemas[schema].tables[0];
				schemas[schema].accountability = null;

				tracker.on.select(table).response([item]);

				const itemsService = new ItemsService(table, {
					knex: db,
					accountability: {
						role: 'admin',
						admin: false,
						permissions: [
							{
								id: 1,
								role: 'admin',
								collection: schemas[schema].tables[0],
								action: 'create',
								permissions: {},
								validation: {},
								presets: {},
								fields: ['*'],
							},
							{
								id: 2,
								role: 'admin',
								collection: schemas[schema].tables[1],
								action: 'create',
								permissions: {},
								validation: {},
								presets: {},
								fields: ['*'],
							},
							{
								id: 3,
								role: 'admin',
								collection: schemas[schema].tables[0],
								action: 'update',
								permissions: {},
								validation: {},
								presets: {},
								fields: ['*'],
							},
							{
								id: 4,
								role: 'admin',
								collection: schemas[schema].tables[1],
								action: 'update',
								permissions: {},
								validation: {},
								presets: {},
								fields: ['*'],
							},
						],
					},
					schema: schemas[schema].schema,
				});
				const response = await itemsService.updateOne(
					item.id,
					{
						items: [],
					},
					{ emitEvents: false }
				);

				expect(tracker.history.select.length).toBe(4);
				expect(tracker.history.select[0].bindings).toStrictEqual([item.id, 1]);
				expect(tracker.history.select[0].sql).toBe(
					`select "${table}"."id", "${table}"."name" from "${table}" where (("${table}"."id" in (?))) order by "${table}"."id" asc limit ?`
				);
				expect(tracker.history.select[1].bindings).toStrictEqual([item.id, 25000]);
				expect(tracker.history.select[1].sql).toBe(
					`select "${childTable}"."uploaded_by", "${childTable}"."id" from "${childTable}" where "${childTable}"."uploaded_by" in (?) order by "${childTable}"."id" asc limit ?`
				);
				expect(tracker.history.select[2].bindings).toStrictEqual([item.id, 1, 100]);
				expect(tracker.history.select[2].sql).toBe(
					`select "${childTable}"."id" from "${childTable}" where ("${childTable}"."uploaded_by" = ? and 1 = ?) order by "${childTable}"."id" asc limit ?`
				);
				expect(tracker.history.select[3].bindings).toStrictEqual([childItem.id, 1]);
				expect(tracker.history.select[3].sql).toBe(
					`select "${childTable}"."id", "${childTable}"."title", "${childTable}"."uploaded_by" from "${childTable}" where (("${childTable}"."id" in (?))) order by "${childTable}"."id" asc limit ?`
				);
				expect(tracker.history.update[0].bindings).toStrictEqual([null, childItem.id]);
				expect(tracker.history.update[0].sql).toBe(`update "${childTable}" set "uploaded_by" = ? where "id" in (?)`);

				expect(response).toStrictEqual(item.id);
			}
		);
	});

<<<<<<< HEAD
	describe('test filter queries', () => {
		const rawItems = [{ id: 'b5a7dd0f-fc9f-4242-b331-83990990198f' }, { id: '6107c897-9182-40f7-b22e-4f044d1258d2' }];

		it.each(Object.keys(schemas))('%s filters on top level', async (schema) => {
			const table = schemas[schema].tables[0];

			tracker.on.select(table).responseOnce(rawItems);

			const itemsService = new ItemsService(table, {
				knex: db,
				accountability: { role: 'admin', admin: true },
				schema: schemas[schema].schema,
			});
			await itemsService.readByQuery({
				fields: ['id', 'name'],
				filter: { name: { _eq: 'something' } },
			});

			expect(tracker.history.select.length).toBe(1);
			expect(tracker.history.select[0].bindings).toStrictEqual(['something', 100]);
			expect(tracker.history.select[0].sql).toBe(
				`select "${table}"."id", "${table}"."name" from "${table}" where "${table}"."name" = ? order by "${table}"."id" asc limit ?`
			);
		});

		it.each(Object.keys(schemas))('%s filters on nested m2o level', async (schema) => {
			const table = schemas[schema].tables[0];
			const otherTable = schemas[schema].tables[1];

			tracker.on.select(otherTable).responseOnce(rawItems);

			const itemsService = new ItemsService(otherTable, {
				knex: db,
				accountability: { role: 'admin', admin: true },
				schema: schemas[schema].schema,
			});
			await itemsService.readByQuery({
				fields: ['id', 'title'],
				filter: { uploaded_by: { name: { _eq: 'something' } } },
			});

			expect(tracker.history.select.length).toBe(1);
			expect(tracker.history.select[0].bindings).toStrictEqual(['something', 100]);
			expect(tracker.history.select[0].sql).toMatch(
				new RegExp(
					`select "${otherTable}"."id", "${otherTable}"."title" from "${otherTable}" ` +
						`left join "${table}" as ".{5}" on "${otherTable}"."uploaded_by" = ".{5}"."id" ` +
						`where ".{5}"."name" = \\? order by "${otherTable}"."id" asc limit \\?`
				)
			);
		});

		it.each(Object.keys(schemas))('%s filters on nested o2m level', async (schema) => {
			const table = schemas[schema].tables[0];
			const otherTable = schemas[schema].tables[1];

			tracker.on.select(table).responseOnce(rawItems);

			const itemsService = new ItemsService(table, {
				knex: db,
				accountability: { role: 'admin', admin: true },
				schema: schemas[schema].schema,
			});
			await itemsService.readByQuery({
				fields: ['id', 'name'],
				filter: { items: { title: { _eq: 'something' } } },
			});

			expect(tracker.history.select.length).toBe(1);
			expect(tracker.history.select[0].bindings).toStrictEqual(['something', 100]);
			expect(tracker.history.select[0].sql).toMatch(
				new RegExp(
					`select "${table}"."id", "${table}"."name" from "${table}" inner join ` +
						`\\(select distinct "${table}"."id", "${table}"."id" as "sort_.{5}" from "${table}" left join "${otherTable}" as ".{5}" ` +
						`on "${table}"."id" = ".{5}"."uploaded_by" where ".{5}"."title" = \\? limit \\?\\) as "inner" ` +
						`on "${table}"."id" = "inner"."id" order by "inner"."sort_.{5}" asc`
				)
			);
		});
	});

	describe('test sort queries', () => {
		const rawItems = [{ id: 'b5a7dd0f-fc9f-4242-b331-83990990198f' }, { id: '6107c897-9182-40f7-b22e-4f044d1258d2' }];

		it.each(Object.keys(schemas))('%s sorts on top level', async (schema) => {
			const table = schemas[schema].tables[0];

			tracker.on.select(table).responseOnce(rawItems);

			const itemsService = new ItemsService(table, {
				knex: db,
				accountability: { role: 'admin', admin: true },
				schema: schemas[schema].schema,
			});
			await itemsService.readByQuery({
				fields: ['id', 'name'],
				sort: ['name'],
			});

			expect(tracker.history.select.length).toBe(1);
			expect(tracker.history.select[0].bindings).toStrictEqual([100]);
			expect(tracker.history.select[0].sql).toBe(
				`select "${table}"."id", "${table}"."name" from "${table}" order by "${table}"."name" asc limit ?`
			);
		});

		it.each(Object.keys(schemas))('%s sorts on nested m2o level', async (schema) => {
			const table = schemas[schema].tables[0];
			const otherTable = schemas[schema].tables[1];

			tracker.on.select(otherTable).responseOnce(rawItems);

			const itemsService = new ItemsService(otherTable, {
				knex: db,
				accountability: { role: 'admin', admin: true },
				schema: schemas[schema].schema,
			});
			await itemsService.readByQuery({
				fields: ['id', 'title'],
				sort: ['uploaded_by.name'],
			});

			expect(tracker.history.select.length).toBe(1);
			expect(tracker.history.select[0].bindings).toStrictEqual([100]);
			expect(tracker.history.select[0].sql).toMatch(
				new RegExp(
					`select "${otherTable}"."id", "${otherTable}"."title" from "${otherTable}" ` +
						`left join "${table}" as ".{5}" on "${otherTable}"."uploaded_by" = ".{5}"."id" order by ".{5}"."name" asc limit \\?`
				)
			);
		});

		it.each(Object.keys(schemas))('%s sorts on nested o2m level', async (schema) => {
			const table = schemas[schema].tables[0];
			const otherTable = schemas[schema].tables[1];

			tracker.on.select(table).responseOnce(rawItems);

			const itemsService = new ItemsService(table, {
				knex: db,
				accountability: { role: 'admin', admin: true },
				schema: schemas[schema].schema,
			});
			await itemsService.readByQuery({
				fields: ['id', 'name'],
				sort: ['items.title'],
			});

			expect(tracker.history.select.length).toBe(1);
			expect(tracker.history.select[0].bindings).toStrictEqual([1, 100]);
			expect(tracker.history.select[0].sql).toMatch(
				new RegExp(
					`select "${table}"."id", "${table}"."name" from "${table}" ` +
						`inner join \\(select distinct "${table}"."id", ".{5}"."title" as "sort_.{5}", ` +
						`row_number\\(\\) over \\(partition by "${table}"."id" order by ".{5}"."title" asc\\) as "directus_row_number" from "${table}" ` +
						`left join "${otherTable}" as ".{5}" on "${table}"."id" = ".{5}"."uploaded_by"\\) as "inner" on "${table}"."id" = "inner"."id" ` +
						`where "inner"."directus_row_number" = \\? order by "inner"."sort_.{5}" asc limit \\?`
				)
			);
		});
=======
	describe('updateBatch', () => {
		const items = [
			{ id: '6107c897-9182-40f7-b22e-4f044d1258d2', name: 'Item 1' },
			{ id: '6e7d4a2c-e62f-43b4-a343-9196f4b1783f', name: 'Item 2' },
		];

		it.each(Object.keys(schemas))('%s batch update should only clear cache once', async (schema) => {
			const table = schemas[schema].tables[0];
			schemas[schema].accountability = null;

			tracker.on.select(table).response(items);
			tracker.on.update(table).response(items);

			const itemsService = new ItemsService(table, {
				knex: db,
				accountability: {
					role: 'admin',
					admin: true,
				},
				schema: schemas[schema].schema,
			});

			const itemsServiceCacheClearSpy = vi.spyOn(itemsService.cache, 'clear' as never).mockResolvedValue(() => vi.fn());

			await itemsService.updateBatch(items);

			expect(itemsServiceCacheClearSpy).toHaveBeenCalledOnce();
		});

		it.each(Object.keys(schemas))(
			'%s batch update should throw InvalidPayloadException when passing non-array data',
			async (schema) => {
				const table = schemas[schema].tables[0];
				schemas[schema].accountability = null;

				tracker.on.select(table).response({});
				tracker.on.update(table).response({});

				const itemsService = new ItemsService(table, {
					knex: db,
					accountability: {
						role: 'admin',
						admin: true,
					},
					schema: schemas[schema].schema,
				});

				expect.assertions(2);

				try {
					// intentional `as any` to test non-array data on runtime
					await itemsService.updateBatch(items[0] as any);
				} catch (err) {
					expect((err as Error).message).toBe(`Input should be an array of items.`);
					expect(err).toBeInstanceOf(InvalidPayloadException);
				}
			}
		);
>>>>>>> 47db8e5d
	});
});<|MERGE_RESOLUTION|>--- conflicted
+++ resolved
@@ -995,7 +995,6 @@
 		);
 	});
 
-<<<<<<< HEAD
 	describe('test filter queries', () => {
 		const rawItems = [{ id: 'b5a7dd0f-fc9f-4242-b331-83990990198f' }, { id: '6107c897-9182-40f7-b22e-4f044d1258d2' }];
 
@@ -1156,65 +1155,5 @@
 				)
 			);
 		});
-=======
-	describe('updateBatch', () => {
-		const items = [
-			{ id: '6107c897-9182-40f7-b22e-4f044d1258d2', name: 'Item 1' },
-			{ id: '6e7d4a2c-e62f-43b4-a343-9196f4b1783f', name: 'Item 2' },
-		];
-
-		it.each(Object.keys(schemas))('%s batch update should only clear cache once', async (schema) => {
-			const table = schemas[schema].tables[0];
-			schemas[schema].accountability = null;
-
-			tracker.on.select(table).response(items);
-			tracker.on.update(table).response(items);
-
-			const itemsService = new ItemsService(table, {
-				knex: db,
-				accountability: {
-					role: 'admin',
-					admin: true,
-				},
-				schema: schemas[schema].schema,
-			});
-
-			const itemsServiceCacheClearSpy = vi.spyOn(itemsService.cache, 'clear' as never).mockResolvedValue(() => vi.fn());
-
-			await itemsService.updateBatch(items);
-
-			expect(itemsServiceCacheClearSpy).toHaveBeenCalledOnce();
-		});
-
-		it.each(Object.keys(schemas))(
-			'%s batch update should throw InvalidPayloadException when passing non-array data',
-			async (schema) => {
-				const table = schemas[schema].tables[0];
-				schemas[schema].accountability = null;
-
-				tracker.on.select(table).response({});
-				tracker.on.update(table).response({});
-
-				const itemsService = new ItemsService(table, {
-					knex: db,
-					accountability: {
-						role: 'admin',
-						admin: true,
-					},
-					schema: schemas[schema].schema,
-				});
-
-				expect.assertions(2);
-
-				try {
-					// intentional `as any` to test non-array data on runtime
-					await itemsService.updateBatch(items[0] as any);
-				} catch (err) {
-					expect((err as Error).message).toBe(`Input should be an array of items.`);
-					expect(err).toBeInstanceOf(InvalidPayloadException);
-				}
-			}
-		);
->>>>>>> 47db8e5d
 	});
 });