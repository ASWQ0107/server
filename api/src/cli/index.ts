--- conflicted
+++ resolved
@@ -1,25 +1,6 @@
 import { Command, Option } from 'commander';
-<<<<<<< HEAD
-import { startServer } from '../server';
-import emitter from '../emitter';
-import { getExtensionManager } from '../extensions/extensions';
-import bootstrap from './commands/bootstrap';
-import count from './commands/count';
-import dbInstall from './commands/database/install';
-import dbMigrate from './commands/database/migrate';
-import init from './commands/init';
-import keyGenerate from './commands/security/key';
-import secretGenerate from './commands/security/secret';
-import rolesCreate from './commands/roles/create';
-import usersCreate from './commands/users/create';
-import usersPasswd from './commands/users/passwd';
-import { snapshot } from './commands/schema/snapshot';
-import { apply } from './commands/schema/apply';
-
-const pkg = require('../../package.json');
-=======
 import emitter from '../emitter.js';
-import { getExtensionManager } from '../extensions.js';
+import { getExtensionManager } from '../extensions/extensions.js';
 import { startServer } from '../server.js';
 import bootstrap from './commands/bootstrap/index.js';
 import count from './commands/count/index.js';
@@ -34,7 +15,6 @@
 import usersCreate from './commands/users/create.js';
 import usersPasswd from './commands/users/passwd.js';
 import * as pkg from '../utils/package.js';
->>>>>>> 2da439b8
 
 export async function createCli(): Promise<Command> {
 	const program = new Command();
