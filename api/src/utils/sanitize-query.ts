import type { Accountability, Aggregate, Filter, Query } from '@directus/types';
import { parseFilter, parseJSON } from '@directus/utils';
import { flatten, get, isPlainObject, merge, set } from 'lodash-es';
import { getEnv } from '../env.js';
import logger from '../logger.js';
import { Meta } from '../types/index.js';

export function sanitizeQuery(rawQuery: Record<string, any>, accountability?: Accountability | null): Query {
	const query: Query = {};

	const env = getEnv();

	const hasMaxLimit =
		'QUERY_LIMIT_MAX' in env &&
		Number(env['QUERY_LIMIT_MAX']) >= 0 &&
		!Number.isNaN(Number(env['QUERY_LIMIT_MAX'])) &&
		Number.isFinite(Number(env['QUERY_LIMIT_MAX']));

	if (rawQuery['limit'] !== undefined) {
		const limit = sanitizeLimit(rawQuery['limit']);

		if (typeof limit === 'number') {
			query.limit = limit === -1 && hasMaxLimit ? Number(env['QUERY_LIMIT_MAX']) : limit;
		}
	} else if (hasMaxLimit) {
		query.limit = Math.min(Number(env['QUERY_LIMIT_DEFAULT']), Number(env['QUERY_LIMIT_MAX']));
	}

	if (rawQuery['fields']) {
		query.fields = sanitizeFields(rawQuery['fields']);
	}

	if (rawQuery['groupBy']) {
		query.group = sanitizeFields(rawQuery['groupBy']);
	}

	if (rawQuery['aggregate']) {
		query.aggregate = sanitizeAggregate(rawQuery['aggregate']);
	}

	if (rawQuery['sort']) {
		query.sort = sanitizeSort(rawQuery['sort']);
	}

	if (rawQuery['filter']) {
		query.filter = sanitizeFilter(rawQuery['filter'], accountability || null);
	}

	if (rawQuery['offset'] !== undefined) {
		query.offset = sanitizeOffset(rawQuery['offset']);
	}

	if (rawQuery['page']) {
		query.page = sanitizePage(rawQuery['page']);
	}

	if (rawQuery['meta']) {
		(query as any).meta = sanitizeMeta(rawQuery['meta']);
	}

	if (rawQuery['search'] && typeof rawQuery['search'] === 'string') {
		query.search = rawQuery['search'];
	}

<<<<<<< HEAD
	if (rawQuery['branch']) {
		query.branch = rawQuery['branch'];
=======
	if (rawQuery['version']) {
		query.version = rawQuery['version'];
>>>>>>> 6d14efbc
	}

	if (rawQuery['export']) {
		query.export = rawQuery['export'] as 'json' | 'csv';
	}

	if (rawQuery['deep'] as Record<string, any>) {
		if (!query.deep) query.deep = {};

		query.deep = sanitizeDeep(rawQuery['deep'], accountability);
	}

	if (rawQuery['alias']) {
		query.alias = sanitizeAlias(rawQuery['alias']);
	}

	return query;
}

function sanitizeFields(rawFields: any) {
	if (!rawFields) return null;

	let fields: string[] = [];

	if (typeof rawFields === 'string') fields = rawFields.split(',');
	else if (Array.isArray(rawFields)) fields = rawFields as string[];

	// Case where array item includes CSV (fe fields[]=id,name):
	fields = flatten(fields.map((field) => (field.includes(',') ? field.split(',') : field)));

	fields = fields.map((field) => field.trim());

	return fields;
}

function sanitizeSort(rawSort: any) {
	let fields: string[] = [];

	if (typeof rawSort === 'string') fields = rawSort.split(',');
	else if (Array.isArray(rawSort)) fields = rawSort as string[];

	return fields;
}

function sanitizeAggregate(rawAggregate: any): Aggregate {
	let aggregate: Aggregate = rawAggregate;

	if (typeof rawAggregate === 'string') {
		try {
			aggregate = parseJSON(rawAggregate);
		} catch {
			logger.warn('Invalid value passed for filter query parameter.');
		}
	}

	for (const [operation, fields] of Object.entries(aggregate)) {
		if (typeof fields === 'string') aggregate[operation as keyof Aggregate] = (fields as string).split(',');
		else if (Array.isArray(fields)) aggregate[operation as keyof Aggregate] = fields as string[];
	}

	return aggregate as Aggregate;
}

function sanitizeFilter(rawFilter: any, accountability: Accountability | null) {
	let filters: Filter | null = rawFilter;

	if (typeof rawFilter === 'string') {
		try {
			filters = parseJSON(rawFilter);
		} catch {
			logger.warn('Invalid value passed for filter query parameter.');
		}
	}

	return parseFilter(filters, accountability);
}

function sanitizeLimit(rawLimit: any) {
	if (rawLimit === undefined || rawLimit === null) return null;
	return Number(rawLimit);
}

function sanitizeOffset(rawOffset: any) {
	return Number(rawOffset);
}

function sanitizePage(rawPage: any) {
	return Number(rawPage);
}

function sanitizeMeta(rawMeta: any) {
	if (rawMeta === '*') {
		return Object.values(Meta);
	}

	if (rawMeta.includes(',')) {
		return rawMeta.split(',');
	}

	if (Array.isArray(rawMeta)) {
		return rawMeta;
	}

	return [rawMeta];
}

function sanitizeDeep(deep: Record<string, any>, accountability?: Accountability | null) {
	const result: Record<string, any> = {};

	if (typeof deep === 'string') {
		try {
			deep = parseJSON(deep);
		} catch {
			logger.warn('Invalid value passed for deep query parameter.');
		}
	}

	parse(deep);

	return result;

	function parse(level: Record<string, any>, path: string[] = []) {
		const subQuery: Record<string, any> = {};
		const parsedLevel: Record<string, any> = {};

		for (const [key, value] of Object.entries(level)) {
			if (!key) break;

			if (key.startsWith('_')) {
				// Collect all sub query parameters without the leading underscore
				subQuery[key.substring(1)] = value;
			} else if (isPlainObject(value)) {
				parse(value, [...path, key]);
			}
		}

		if (Object.keys(subQuery).length > 0) {
			// Sanitize the entire sub query
			const parsedSubQuery = sanitizeQuery(subQuery, accountability);

			for (const [parsedKey, parsedValue] of Object.entries(parsedSubQuery)) {
				parsedLevel[`_${parsedKey}`] = parsedValue;
			}
		}

		if (Object.keys(parsedLevel).length > 0) {
			set(result, path, merge({}, get(result, path, {}), parsedLevel));
		}
	}
}

function sanitizeAlias(rawAlias: any) {
	let alias: Record<string, string> = rawAlias;

	if (typeof rawAlias === 'string') {
		try {
			alias = parseJSON(rawAlias);
		} catch (err) {
			logger.warn('Invalid value passed for alias query parameter.');
		}
	}

	return alias;
}<|MERGE_RESOLUTION|>--- conflicted
+++ resolved
@@ -62,13 +62,8 @@
 		query.search = rawQuery['search'];
 	}
 
-<<<<<<< HEAD
-	if (rawQuery['branch']) {
-		query.branch = rawQuery['branch'];
-=======
 	if (rawQuery['version']) {
 		query.version = rawQuery['version'];
->>>>>>> 6d14efbc
 	}
 
 	if (rawQuery['export']) {
