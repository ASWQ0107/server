import type { Query } from '@directus/types';
import Joi from 'joi';
import { isPlainObject, uniq } from 'lodash-es';
import { stringify } from 'wellknown';
import env from '../env.js';
import { InvalidQueryError } from '../errors/index.js';
import { calculateFieldDepth } from './calculate-field-depth.js';

const querySchema = Joi.object({
	fields: Joi.array().items(Joi.string()),
	group: Joi.array().items(Joi.string()),
	sort: Joi.array().items(Joi.string()),
	filter: Joi.object({}).unknown(),
	limit:
		'QUERY_LIMIT_MAX' in env && env['QUERY_LIMIT_MAX'] !== -1
			? Joi.number().integer().min(-1).max(env['QUERY_LIMIT_MAX']) // min should be 0
			: Joi.number().integer().min(-1),
	offset: Joi.number().integer().min(0),
	page: Joi.number().integer().min(0),
	meta: Joi.array().items(Joi.string().valid('total_count', 'filter_count')),
	search: Joi.string(),
	export: Joi.string().valid('csv', 'json', 'xml', 'yaml'),
<<<<<<< HEAD
	branch: Joi.string(),
=======
	version: Joi.string(),
>>>>>>> 6d14efbc
	aggregate: Joi.object(),
	deep: Joi.object(),
	alias: Joi.object(),
}).id('query');

export function validateQuery(query: Query): Query {
	const { error } = querySchema.validate(query);

	if (query.filter && Object.keys(query.filter).length > 0) {
		validateFilter(query.filter);
	}

	if (query.alias) {
		validateAlias(query.alias);
	}

	validateRelationalDepth(query);

	if (error) {
		throw new InvalidQueryError({ reason: error.message });
	}

	return query;
}

function validateFilter(filter: Query['filter']) {
	if (!filter) throw new InvalidQueryError({ reason: 'Invalid filter object' });

	for (const [key, nested] of Object.entries(filter)) {
		if (key === '_and' || key === '_or') {
			nested.forEach(validateFilter);
		} else if (key.startsWith('_')) {
			const value = nested;

			switch (key) {
				case '_in':
				case '_nin':
				case '_between':
				case '_nbetween':
					validateList(value, key);
					break;
				case '_null':
				case '_nnull':
				case '_empty':
				case '_nempty':
					validateBoolean(value, key);
					break;
				case '_intersects':
				case '_nintersects':
				case '_intersects_bbox':
				case '_nintersects_bbox':
					validateGeometry(value, key);
					break;
				case '_none':
				case '_some':
					validateFilter(nested);
					break;
				case '_eq':
				case '_neq':
				case '_contains':
				case '_ncontains':
				case '_starts_with':
				case '_nstarts_with':
				case '_istarts_with':
				case '_nistarts_with':
				case '_ends_with':
				case '_nends_with':
				case '_iends_with':
				case '_niends_with':
				case '_gt':
				case '_gte':
				case '_lt':
				case '_lte':
				default:
					validateFilterPrimitive(value, key);
					break;
			}
		} else if (isPlainObject(nested)) {
			validateFilter(nested);
		} else if (Array.isArray(nested) === false) {
			validateFilterPrimitive(nested, '_eq');
		} else {
			validateFilter(nested);
		}
	}
}

function validateFilterPrimitive(value: any, key: string) {
	if (value === null) return true;

	if (
		(typeof value === 'string' || typeof value === 'number' || typeof value === 'boolean' || value instanceof Date) ===
		false
	) {
		throw new InvalidQueryError({ reason: `The filter value for "${key}" has to be a string, number, or boolean` });
	}

	if (typeof value === 'number' && (Number.isNaN(value) || value > Number.MAX_SAFE_INTEGER)) {
		throw new InvalidQueryError({ reason: `The filter value for "${key}" is not a valid number` });
	}

	if (typeof value === 'string' && value.length === 0) {
		throw new InvalidQueryError({
			reason: `You can't filter for an empty string in "${key}". Use "_empty" or "_nempty" instead`,
		});
	}

	return true;
}

function validateList(value: any, key: string) {
	if (Array.isArray(value) === false || value.length === 0) {
		throw new InvalidQueryError({ reason: `"${key}" has to be an array of values` });
	}

	return true;
}

export function validateBoolean(value: any, key: string) {
	if (value === null || value === '') return true;

	if (typeof value !== 'boolean') {
		throw new InvalidQueryError({ reason: `"${key}" has to be a boolean` });
	}

	return true;
}

export function validateGeometry(value: any, key: string) {
	if (value === null || value === '') return true;

	try {
		stringify(value);
	} catch {
		throw new InvalidQueryError({ reason: `"${key}" has to be a valid GeoJSON object` });
	}

	return true;
}

function validateAlias(alias: any) {
	if (isPlainObject(alias) === false) {
		throw new InvalidQueryError({ reason: `"alias" has to be an object` });
	}

	for (const [key, value] of Object.entries(alias)) {
		if (typeof key !== 'string') {
			throw new InvalidQueryError({ reason: `"alias" key has to be a string. "${typeof key}" given` });
		}

		if (typeof value !== 'string') {
			throw new InvalidQueryError({ reason: `"alias" value has to be a string. "${typeof key}" given` });
		}

		if (key.includes('.') || value.includes('.')) {
			throw new InvalidQueryError({ reason: `"alias" key/value can't contain a period character \`.\`` });
		}
	}
}

function validateRelationalDepth(query: Query) {
	const maxRelationalDepth = Number(env['MAX_RELATIONAL_DEPTH']) > 2 ? Number(env['MAX_RELATIONAL_DEPTH']) : 2;

	// Process the fields in the same way as api/src/utils/get-ast-from-query.ts
	let fields = ['*'];

	if (query.fields) {
		fields = query.fields;
	}

	/**
	 * When using aggregate functions, you can't have any other regular fields
	 * selected. This makes sure you never end up in a non-aggregate fields selection error
	 */
	if (Object.keys(query.aggregate || {}).length > 0) {
		fields = [];
	}

	/**
	 * Similarly, when grouping on a specific field, you can't have other non-aggregated fields.
	 * The group query will override the fields query
	 */
	if (query.group) {
		fields = query.group;
	}

	fields = uniq(fields);

	for (const field of fields) {
		if (field.split('.').length > maxRelationalDepth) {
			throw new InvalidQueryError({ reason: 'Max relational depth exceeded' });
		}
	}

	if (query.filter) {
		const filterRelationalDepth = calculateFieldDepth(query.filter);

		if (filterRelationalDepth > maxRelationalDepth) {
			throw new InvalidQueryError({ reason: 'Max relational depth exceeded' });
		}
	}

	if (query.sort) {
		for (const sort of query.sort) {
			if (sort.split('.').length > maxRelationalDepth) {
				throw new InvalidQueryError({ reason: 'Max relational depth exceeded' });
			}
		}
	}

	if (query.deep) {
		const deepRelationalDepth = calculateFieldDepth(query.deep, ['_sort']);

		if (deepRelationalDepth > maxRelationalDepth) {
			throw new InvalidQueryError({ reason: 'Max relational depth exceeded' });
		}
	}
}<|MERGE_RESOLUTION|>--- conflicted
+++ resolved
@@ -20,11 +20,7 @@
 	meta: Joi.array().items(Joi.string().valid('total_count', 'filter_count')),
 	search: Joi.string(),
 	export: Joi.string().valid('csv', 'json', 'xml', 'yaml'),
-<<<<<<< HEAD
-	branch: Joi.string(),
-=======
 	version: Joi.string(),
->>>>>>> 6d14efbc
 	aggregate: Joi.object(),
 	deep: Joi.object(),
 	alias: Joi.object(),
