--- conflicted
+++ resolved
@@ -8,16 +8,11 @@
 import fs from 'fs';
 import { clone, toNumber, toString } from 'lodash-es';
 import path from 'path';
-<<<<<<< HEAD
-import { requireYAML } from './utils/require-yaml';
-import { toArray, parseJSON } from '@directus/shared/utils';
-import { toBoolean } from './utils/to-boolean';
-=======
 import { requireYAML } from './utils/require-yaml.js';
 
 import { createRequire } from 'node:module';
+import { toBoolean } from './utils/to-boolean.js';
 const require = createRequire(import.meta.url);
->>>>>>> c7230859
 
 // keeping this here for now to prevent a circular import to constants.ts
 const allowedEnvironmentVars = [
