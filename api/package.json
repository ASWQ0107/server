--- conflicted
+++ resolved
@@ -146,13 +146,8 @@
 		"openid-client": "5.3.1",
 		"ora": "5.4.0",
 		"otplib": "12.0.1",
-<<<<<<< HEAD
-		"pino": "8.7.0",
-		"pino-http": "8.2.1",
-=======
 		"pino": "8.8.0",
 		"pino-http": "8.3.0",
->>>>>>> c3ecbed0
 		"pino-http-print": "3.1.0",
 		"pino-pretty": "9.1.1",
 		"qs": "6.11.0",
@@ -206,12 +201,7 @@
 		"@types/sanitize-html": "2.8.0",
 		"@types/sharp": "0.31.0",
 		"@types/stream-json": "1.7.2",
-<<<<<<< HEAD
-		"@types/tar": "^6.1.3",
-		"@types/uuid": "8.3.4",
-=======
 		"@types/uuid": "9.0.0",
->>>>>>> c3ecbed0
 		"@types/uuid-validate": "0.0.1",
 		"@types/wellknown": "0.5.4",
 		"@vitest/coverage-c8": "0.26.2",
