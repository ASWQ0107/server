--- conflicted
+++ resolved
@@ -167,16 +167,11 @@
 		"tsx": "3.12.6",
 		"uuid": "9.0.0",
 		"uuid-validate": "0.0.3",
-<<<<<<< HEAD
-		"vm2": "3.9.14",
+		"vm2": "3.9.15",
 		"wellknown": "0.5.0",
 		"ws": "8.12.1",
 		"zod": "3.21.4",
 		"zod-validation-error": "1.0.1"
-=======
-		"vm2": "3.9.15",
-		"wellknown": "0.5.0"
->>>>>>> b9087c1a
 	},
 	"devDependencies": {
 		"@directus/tsconfig": "0.0.6",
