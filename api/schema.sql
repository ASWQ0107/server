# ************************************************************
# Sequel Pro SQL dump
# Version 4004
#
# http://www.sequelpro.com/
# http://code.google.com/p/sequel-pro/
#
# Host: 127.0.0.1 (MySQL 5.6.10)
# Database: directus2
# Generation Time: 2014-07-30 23:13:17 +0000
# ************************************************************


/*!40101 SET @OLD_CHARACTER_SET_CLIENT=@@CHARACTER_SET_CLIENT */;
/*!40101 SET @OLD_CHARACTER_SET_RESULTS=@@CHARACTER_SET_RESULTS */;
/*!40101 SET @OLD_COLLATION_CONNECTION=@@COLLATION_CONNECTION */;
/*!40101 SET NAMES utf8 */;
/*!40014 SET @OLD_FOREIGN_KEY_CHECKS=@@FOREIGN_KEY_CHECKS, FOREIGN_KEY_CHECKS=0 */;
/*!40101 SET @OLD_SQL_MODE=@@SQL_MODE, SQL_MODE='NO_AUTO_VALUE_ON_ZERO' */;
/*!40111 SET @OLD_SQL_NOTES=@@SQL_NOTES, SQL_NOTES=0 */;


# Dump of table directus_activity
# ------------------------------------------------------------

CREATE TABLE `directus_activity` (
  `id` int unsigned NOT NULL AUTO_INCREMENT,
  `type` varchar(100) DEFAULT NULL,
  `action` varchar(100) NOT NULL,
  `identifier` varchar(100) DEFAULT NULL,
  `table_name` varchar(100) NOT NULL DEFAULT '',
  `row_id` int unsigned DEFAULT NULL,
  `user` int unsigned NOT NULL DEFAULT '0',
  `data` text,
  `delta` text NOT NULL,
  `parent_id` int unsigned DEFAULT NULL,
  `parent_table` varchar(100) DEFAULT NULL,
  `parent_changed` tinyint(1) NOT NULL COMMENT 'Did the top-level record in the change set alter (scalar values/many-to-one relationships)? Or only the data within its related foreign collection records? (*toMany)',
  `datetime` datetime DEFAULT NULL,
  `logged_ip` varchar(20) DEFAULT NULL,
  `user_agent` varchar(256) DEFAULT NULL,
  PRIMARY KEY (`id`)
) ENGINE=InnoDB DEFAULT CHARSET=utf8 COMMENT='Contains history of revisions';

# Dump of table directus_bookmarks
# ------------------------------------------------------------

CREATE TABLE `directus_bookmarks` (
  `id` int unsigned NOT NULL AUTO_INCREMENT,
  `user` int unsigned DEFAULT NULL,
  `title` varchar(255) DEFAULT NULL,
  `url` varchar(255) DEFAULT NULL,
  `icon_class` varchar(255) DEFAULT NULL,
  `active` tinyint(1) DEFAULT NULL,
  `section` varchar(255) DEFAULT NULL,
  PRIMARY KEY (`id`)
) ENGINE=InnoDB DEFAULT CHARSET=utf8;


# Dump of table directus_columns
# ------------------------------------------------------------

CREATE TABLE `directus_columns` (
  `id` int unsigned NOT NULL AUTO_INCREMENT,
  `table_name` varchar(64) NOT NULL DEFAULT '',
  `column_name` varchar(64) NOT NULL DEFAULT '',
  `data_type` varchar(64) DEFAULT NULL,
  `ui` varchar(64) DEFAULT NULL,
  `relationship_type` varchar(20) DEFAULT NULL,
  `related_table` varchar(64) DEFAULT NULL,
  `junction_table` varchar(64) DEFAULT NULL,
  `junction_key_left` varchar(64) DEFAULT NULL,
  `junction_key_right` varchar(64) DEFAULT NULL,
  `hidden_input` tinyint(1) NOT NULL DEFAULT '0',
  `hidden_list` tinyint(1) NOT NULL DEFAULT '0',
  `required` tinyint(1) NOT NULL DEFAULT '0',
  `sort` int DEFAULT NULL,
  `comment` varchar(1024) DEFAULT NULL,
  PRIMARY KEY (`id`),
  UNIQUE KEY `table-column` (`table_name`,`column_name`)
) ENGINE=InnoDB DEFAULT CHARSET=utf8;

LOCK TABLES `directus_columns` WRITE;
/*!40000 ALTER TABLE `directus_columns` DISABLE KEYS */;

INSERT INTO `directus_columns` (`id`, `table_name`, `column_name`, `data_type`, `ui`, `hidden_input`, `hidden_list`, `required`, `relationship_type`, `related_table`, `junction_table`, `junction_key_left`, `junction_key_right`, `sort`, `comment`)
VALUES
  (1,'directus_users','group',NULL,'many_to_one',0,0,0,'MANYTOONE','directus_groups',NULL,NULL,'group_id',NULL,''),
  (2,'directus_users','avatar_file_id','INT','single_file',0,0,0,'MANYTOONE','directus_files',NULL,NULL,'avatar_file_id',NULL,'');

/*!40000 ALTER TABLE `directus_columns` ENABLE KEYS */;
UNLOCK TABLES;


# Dump of table directus_files
# ------------------------------------------------------------

CREATE TABLE `directus_files` (
  `id` int unsigned NOT NULL AUTO_INCREMENT,
  `active` tinyint(1) DEFAULT '1',
  `name` varchar(255) DEFAULT NULL,
  `url` varchar(2000) DEFAULT NULL,
  `title` varchar(255) DEFAULT '',
  `location` varchar(200) DEFAULT NULL,
  `caption` text,
  `type` varchar(50) DEFAULT '',
  `charset` varchar(50) DEFAULT '',
  `tags` varchar(255) DEFAULT '',
  `width` int unsigned DEFAULT '0',
  `height` int unsigned DEFAULT '0',
  `size` int unsigned DEFAULT '0',
  `embed_id` varchar(200) DEFAULT NULL,
  `user` int unsigned NOT NULL,
  `date_uploaded` datetime DEFAULT NULL,
  `storage_adapter` varchar(50) DEFAULT NULL,
  PRIMARY KEY (`id`)
) ENGINE=InnoDB DEFAULT CHARSET=utf8 COMMENT='Directus Files Storage';



# Dump of table directus_groups
# ------------------------------------------------------------

CREATE TABLE `directus_groups` (
  `id` int unsigned NOT NULL AUTO_INCREMENT,
  `name` varchar(100) DEFAULT NULL,
  `description` varchar(500) DEFAULT NULL,
  `restrict_to_ip_whitelist` TEXT DEFAULT NULL,
  `show_activity` tinyint(1) NOT NULL DEFAULT '1',
  `show_messages` tinyint(1) NOT NULL DEFAULT '1',
  `show_users` tinyint(1) NOT NULL DEFAULT '1',
  `show_files` tinyint(1) NOT NULL DEFAULT '1',
  `nav_override` text,
  PRIMARY KEY (`id`)
) ENGINE=InnoDB DEFAULT CHARSET=utf8;

LOCK TABLES `directus_groups` WRITE;
/*!40000 ALTER TABLE `directus_groups` DISABLE KEYS */;

INSERT INTO `directus_groups` (`id`, `name`, `description`, `restrict_to_ip_whitelist`, `show_activity`, `show_messages`, `show_users`, `show_files`, `nav_override`)
VALUES
  (1,'Administrator',NULL,NULL,1,1,1,1,NULL);

/*!40000 ALTER TABLE `directus_groups` ENABLE KEYS */;
UNLOCK TABLES;



# Dump of table directus_messages
# ------------------------------------------------------------

CREATE TABLE `directus_messages` (
  `id` int unsigned NOT NULL AUTO_INCREMENT,
  `from` int unsigned DEFAULT NULL,
  `subject` varchar(100) NOT NULL DEFAULT '',
  `message` text NOT NULL,
  `datetime` TIMESTAMP  NOT NULL DEFAULT CURRENT_TIMESTAMP,
  `attachment` int unsigned DEFAULT NULL,
  `response_to` int unsigned DEFAULT NULL,
  `comment_metadata` varchar(255) DEFAULT NULL,
  PRIMARY KEY (`id`)
) ENGINE=MyISAM DEFAULT CHARSET=utf8;



# Dump of table directus_messages_recipients
# ------------------------------------------------------------

CREATE TABLE `directus_messages_recipients` (
  `id` int unsigned NOT NULL AUTO_INCREMENT,
  `message_id` int unsigned NOT NULL,
  `recipient` int unsigned NOT NULL,
  `read` tinyint(1) NOT NULL,
  `group` int DEFAULT NULL,
  PRIMARY KEY (`id`)
) ENGINE=InnoDB DEFAULT CHARSET=utf8;



# Dump of table directus_preferences
# ------------------------------------------------------------

CREATE TABLE `directus_preferences` (
  `id` int unsigned NOT NULL AUTO_INCREMENT,
  `user` int unsigned DEFAULT NULL,
  `table_name` varchar(64) DEFAULT NULL,
  `title` varchar(255) DEFAULT NULL,
  `columns_visible` varchar(300) DEFAULT NULL,
  `sort` varchar(64) DEFAULT 'id',
  `sort_order` varchar(5) DEFAULT 'asc',
  `status` varchar(5) DEFAULT '3',
  `search_string` text,
  PRIMARY KEY (`id`),
  UNIQUE KEY `user` (`user`,`table_name`,`title`),
  UNIQUE KEY `pref_title_constraint` (`user`,`table_name`,`title`)
) ENGINE=InnoDB DEFAULT CHARSET=utf8;

# Dump of table directus_privileges
# ------------------------------------------------------------

CREATE TABLE `directus_privileges` (
  `id` int unsigned NOT NULL AUTO_INCREMENT,
  `table_name` varchar(255) CHARACTER SET latin1 NOT NULL,
  `group_id` int unsigned NOT NULL,
  `read_field_blacklist` varchar(1000) CHARACTER SET latin1 DEFAULT NULL,
  `write_field_blacklist` varchar(1000) CHARACTER SET latin1 DEFAULT NULL,
  `nav_listed` tinyint(1) NOT NULL DEFAULT '0' COMMENT '0=not listed in navs, 1=listed in navs',
  `allow_view` tinyint(1) DEFAULT '0' COMMENT '0=no viewing, 1=view your records, 2=view everyones records',
  `allow_add` tinyint(1) DEFAULT '0' COMMENT '0=no adding, 1=add records',
  `allow_edit` tinyint(1) DEFAULT '0' COMMENT '0=no editing, 1=edit your records, 2=edit everyones records',
  `allow_delete` tinyint(1) DEFAULT '0' COMMENT '0=no deleting, 1=delete your records, 2=delete everyones records',
  `allow_alter` tinyint(1) DEFAULT '0' COMMENT '0=no altering, 1=allow altering',
  `status_id` tinyint(1) NOT NULL DEFAULT '0' COMMENT 'NULL=permissions apply to records with any status, [0,1,2,etc]=permissions apply to records with this status',
  PRIMARY KEY (`id`)
) ENGINE=InnoDB DEFAULT CHARSET=utf8;

LOCK TABLES `directus_privileges` WRITE;
/*!40000 ALTER TABLE `directus_privileges` DISABLE KEYS */;

INSERT INTO `directus_privileges` (`id`, `table_name`, `group_id`, `read_field_blacklist`, `write_field_blacklist`, `nav_listed`, `allow_view`, `allow_add`, `allow_edit`, `allow_delete`, `allow_alter`, `status_id`)
VALUES
  (1,'directus_activity',1,NULL,NULL,1,2,1,2,2,1,NULL),
  (2,'directus_columns',1,NULL,NULL,1,2,1,2,2,1,NULL),
  (3,'directus_groups',1,NULL,NULL,1,2,1,2,2,1,NULL),
  (4,'directus_files',1,NULL,NULL,1,2,1,2,2,1,NULL),
  (5,'directus_messages',1,NULL,NULL,1,2,1,2,2,1,NULL),
  (6,'directus_preferences',1,NULL,NULL,1,2,1,2,2,1,NULL),
  (7,'directus_privileges',1,NULL,NULL,1,2,1,2,2,1,NULL),
  (8,'directus_settings',1,NULL,NULL,1,2,1,2,2,1,NULL),
  (9,'directus_tables',1,NULL,NULL,1,2,1,2,2,1,NULL),
  (10,'directus_ui',1,NULL,NULL,1,2,1,2,2,1,NULL),
  (11,'directus_users',1,NULL,NULL,1,2,1,2,2,1,NULL),
  (12,'directus_messages_recipients',1,NULL,NULL,1,2,1,2,2,1,NULL),
  (13,'directus_bookmarks',1,NULL,NULL,1,2,1,2,2,1,NULL);

/*!40000 ALTER TABLE `directus_privileges` ENABLE KEYS */;
UNLOCK TABLES;


# Dump of table directus_settings
# ------------------------------------------------------------

CREATE TABLE `directus_settings` (
  `id` int unsigned NOT NULL AUTO_INCREMENT,
  `collection` varchar(250) DEFAULT NULL,
  `name` varchar(250) DEFAULT NULL,
  `value` varchar(250) DEFAULT NULL,
  PRIMARY KEY (`id`),
  UNIQUE KEY `Unique Collection and Name` (`collection`,`name`)
) ENGINE=InnoDB DEFAULT CHARSET=utf8;

LOCK TABLES `directus_settings` WRITE;
/*!40000 ALTER TABLE `directus_settings` DISABLE KEYS */;

INSERT INTO `directus_settings` (`id`, `collection`, `name`, `value`)
VALUES
  (1,'global','cms_user_auto_sign_out','60'),
  (2,'global','project_name','Directus'),
  (3,'global','project_url','http://examplesite.dev/'),
  (4,'global','rows_per_page','200'),
  (5,'files','thumbnail_quality','100'),
  (6,'files','thumbnail_size','200'),
  (7,'global','cms_thumbnail_url',''),
  (8,'files','file_naming','file_id'),
  (9,'files','thumbnail_crop_enabled','1'),
  (10,'files','youtube_api_key','');

/*!40000 ALTER TABLE `directus_settings` ENABLE KEYS */;
UNLOCK TABLES;


# Dump of table directus_tables
# ------------------------------------------------------------

CREATE TABLE `directus_tables` (
  `table_name` varchar(64) NOT NULL DEFAULT '',
  `hidden` tinyint(1) NOT NULL DEFAULT '0',
  `single` tinyint(1) NOT NULL DEFAULT '0',
  `footer` tinyint(1) DEFAULT '0',
  `list_view` varchar(200) DEFAULT NULL,
  `column_groupings` varchar(255) DEFAULT NULL,
  `primary_column` varchar(255) DEFAULT NULL,
  `user_create_column` varchar(64) DEFAULT NULL,
  `user_update_column` varchar(64) DEFAULT NULL,
  `date_create_column` varchar(64) DEFAULT NULL,
  `date_update_column` varchar(64) DEFAULT NULL,
  `filter_column_blacklist` text,
  PRIMARY KEY (`table_name`)
) ENGINE=InnoDB DEFAULT CHARSET=utf8;

LOCK TABLES `directus_tables` WRITE;
/*!40000 ALTER TABLE `directus_tables` DISABLE KEYS */;

INSERT INTO `directus_tables` (`table_name`, `hidden`, `single`, `footer`, `list_view`, `column_groupings`, `primary_column`, `user_create_column`, `user_update_column`, `date_create_column`, `date_update_column`, `filter_column_blacklist`)
VALUES
  ('directus_messages_recipients',1,0,0,NULL,NULL,NULL,NULL,NULL,NULL,NULL,NULL),
  ('directus_bookmarks',1,0,0,NULL,NULL,NULL,'user',NULL,NULL,NULL,NULL),
  ('directus_files',1,0,0,NULL,NULL,NULL,'user',NULL,NULL,NULL,NULL),
  ('directus_preferences',1,0,0,NULL,NULL,NULL,'user',NULL,NULL,NULL,NULL),
  ('directus_users',1,0,0,NULL,NULL,NULL,'id',NULL,NULL,NULL,NULL);

/*!40000 ALTER TABLE `directus_tables` ENABLE KEYS */;
UNLOCK TABLES;


# Dump of table directus_ui
# ------------------------------------------------------------

CREATE TABLE `directus_ui` (
  `id` int unsigned NOT NULL AUTO_INCREMENT,
  `table_name` varchar(64) DEFAULT NULL,
  `column_name` varchar(64) DEFAULT NULL,
  `ui_name` varchar(200) DEFAULT NULL,
  `name` varchar(200) DEFAULT NULL,
  `value` text,
  PRIMARY KEY (`id`),
  UNIQUE KEY `unique` (`table_name`,`column_name`,`ui_name`,`name`)
) ENGINE=InnoDB DEFAULT CHARSET=utf8;

INSERT INTO `directus_ui` (`table_name`, `column_name`, `ui_name`, `name`, `value`)
VALUES
  ('directus_users','avatar_file_id', 'single_file', 'allowed_filetypes', 'image/');

# Dump of table directus_users
# ------------------------------------------------------------

CREATE TABLE `directus_users` (
  `id` int unsigned NOT NULL AUTO_INCREMENT,
  `active` tinyint(1) DEFAULT '1',
  `first_name` varchar(50) DEFAULT '',
  `last_name` varchar(50) DEFAULT '',
  `email` varchar(255) DEFAULT '',
  `password` varchar(255) DEFAULT '',
  `salt` varchar(255) DEFAULT '',
  `token` varchar(255) NOT NULL,
  `access_token` varchar(255) DEFAULT NULL,
  `reset_token` varchar(255) DEFAULT '',
  `reset_expiration` datetime DEFAULT NULL,
  `position` varchar(255) DEFAULT '',
  `email_messages` tinyint(1) DEFAULT '1',
  `last_login` datetime DEFAULT NULL,
  `last_access` datetime DEFAULT NULL,
  `last_page` varchar(255) DEFAULT '',
  `ip` varchar(50) DEFAULT '',
  `group` int DEFAULT NULL,
  `avatar` varchar(500) DEFAULT NULL,
  `avatar_file_id` int DEFAULT NULL,
  `location` varchar(255) DEFAULT NULL,
  `phone` varchar(20) DEFAULT NULL,
  `address` varchar(255) DEFAULT NULL,
  `city` varchar(255) DEFAULT NULL,
  `state` varchar(2) DEFAULT NULL,
  `zip` varchar(10) DEFAULT NULL,
  `language` varchar(8) DEFAULT 'en',
<<<<<<< HEAD
=======
  `timezone` varchar(32) DEFAULT 'America/New_York',
>>>>>>> d8264b3d
  PRIMARY KEY (`id`),
  UNIQUE KEY `directus_users_email_unique` (`email`),
  UNIQUE KEY `directus_users_token_unique` (`token`)
) ENGINE=InnoDB DEFAULT CHARSET=utf8;

LOCK TABLES `directus_users` WRITE;
/*!40000 ALTER TABLE `directus_users` DISABLE KEYS */;

INSERT INTO `directus_users` (`id`, `active`, `first_name`, `last_name`, `email`, `password`, `salt`, `token`, `reset_token`, `reset_expiration`, `position`, `email_messages`, `last_login`, `last_access`, `last_page`, `ip`, `group`, `avatar`, `location`, `phone`, `address`, `city`, `state`, `zip`, `language`)
VALUES
  (1,1,'','','admin@example.com','1202c7d0d07308471bc9118bf13647d225c625e8','5329e597d9afa','','',NULL,'',1,'2014-07-30 18:58:24','2014-07-30 18:59:00','{\"path\":\"tables/1\",\"route\":\"entry\"}','',1,NULL,NULL,NULL,NULL,NULL,NULL,NULL,'en');

/*!40000 ALTER TABLE `directus_users` ENABLE KEYS */;
UNLOCK TABLES;



/*!40111 SET SQL_NOTES=@OLD_SQL_NOTES */;
/*!40101 SET SQL_MODE=@OLD_SQL_MODE */;
/*!40014 SET FOREIGN_KEY_CHECKS=@OLD_FOREIGN_KEY_CHECKS */;
/*!40101 SET CHARACTER_SET_CLIENT=@OLD_CHARACTER_SET_CLIENT */;
/*!40101 SET CHARACTER_SET_RESULTS=@OLD_CHARACTER_SET_RESULTS */;
/*!40101 SET COLLATION_CONNECTION=@OLD_COLLATION_CONNECTION */;<|MERGE_RESOLUTION|>--- conflicted
+++ resolved
@@ -352,10 +352,7 @@
   `state` varchar(2) DEFAULT NULL,
   `zip` varchar(10) DEFAULT NULL,
   `language` varchar(8) DEFAULT 'en',
-<<<<<<< HEAD
-=======
   `timezone` varchar(32) DEFAULT 'America/New_York',
->>>>>>> d8264b3d
   PRIMARY KEY (`id`),
   UNIQUE KEY `directus_users_email_unique` (`email`),
   UNIQUE KEY `directus_users_token_unique` (`token`)
