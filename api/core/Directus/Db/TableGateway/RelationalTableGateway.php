<?php
namespace Directus\Db\TableGateway;

use Directus\Auth\Provider as AuthProvider;
use Directus\Bootstrap;
use Directus\Database\Object\Table;
use Directus\Db\Exception;
use Directus\Db\RowGateway\AclAwareRowGateway;
use Directus\Db\SchemaManager;
use Directus\Db\TableSchema;
use Directus\Files;
use Directus\Util\DateUtils;
use Zend\Db\RowGateway\AbstractRowGateway;
use Zend\Db\Sql\Expression;
use Zend\Db\Sql\Predicate;
use Zend\Db\Sql\Predicate\PredicateInterface;
use Zend\Db\Sql\Select;
use Zend\Db\Sql\Sql;
use Zend\Db\Sql\Where;
use Zend\Db\TableGateway\TableGateway;

class RelationalTableGateway extends AclAwareTableGateway
{
    const ACTIVITY_ENTRY_MODE_DISABLED = 0;
    const ACTIVITY_ENTRY_MODE_PARENT = 1;
    const ACTIVITY_ENTRY_MODE_CHILD = 2;

    protected $toManyCallStack = [];

    public function manageRecordUpdate($tableName, $recordData, $activityEntryMode = self::ACTIVITY_ENTRY_MODE_PARENT, &$childLogEntries = null, &$parentCollectionRelationshipsChanged = false, $parentData = [])
    {
        $TableGateway = $this;
        if ($tableName !== $this->table) {
            $TableGateway = new RelationalTableGateway($this->acl, $tableName, $this->adapter);
        }

        $recordIsNew = !array_key_exists($TableGateway->primaryKeyFieldName, $recordData);

        $schemaArray = TableSchema::getSchemaArray($tableName);

        $currentUser = Bootstrap::get('auth')->getUserRecord();

        // Upload file if necessary
        $TableGateway->copyFiles($tableName, $recordData);
        // Delete file if necessary
        $TableGateway->deleteFiles($tableName, $recordData);

        //Dont do for directus users since id is pk
        if ($recordIsNew && $tableName != 'directus_users') {
            $cmsOwnerColumnName = $this->acl->getCmsOwnerColumnByTable($tableName);
            if ($cmsOwnerColumnName) {
                $recordData[$cmsOwnerColumnName] = $currentUser['id'];
            }
        }

        //Dont let non-admins make admins
        if ($tableName == 'directus_users' && $currentUser['group'] != 1) {
            if (isset($recordData['group']) && $recordData['group']['id'] == 1) {
                unset($recordData['group']);
            }
        }

        $thisIsNested = ($activityEntryMode == self::ACTIVITY_ENTRY_MODE_CHILD);

        // Recursive functions will change this value (by reference) as necessary
        // $nestedCollectionRelationshipsChanged = $thisIsNested ? $parentCollectionRelationshipsChanged : false;
        $nestedCollectionRelationshipsChanged = false;
        if ($thisIsNested) {
            $nestedCollectionRelationshipsChanged = &$parentCollectionRelationshipsChanged;
        }

        // Recursive functions will append to this array by reference
        // $nestedLogEntries = $thisIsNested ? $childLogEntries : [];
        $nestedLogEntries = [];
        if ($thisIsNested) {
            $nestedLogEntries = &$childLogEntries;
        }

        // Update and/or Add Many-to-One Associations
        $parentRecordWithForeignKeys = $TableGateway->addOrUpdateManyToOneRelationships($schemaArray, $recordData, $nestedLogEntries, $nestedCollectionRelationshipsChanged);

        // Merge the M21 foreign keys into the recordData array
        $recordData = array_merge($recordData, $parentRecordWithForeignKeys);

        // If more than the record ID is present.
        $newRecordObject = null;
        $parentRecordChanged = $this->recordDataContainsNonPrimaryKeyData($parentRecordWithForeignKeys); // || $recordIsNew;

        if ($parentRecordChanged) {
            // Update the parent row, w/ any new association fields replaced by their IDs
            $newRecordObject = $TableGateway
                ->addOrUpdateRecordByArray($parentRecordWithForeignKeys);

            if (!$newRecordObject) {
                return [];
            }

            if ($newRecordObject) {
                $newRecordObject = $newRecordObject->toArray();
            }
        }

        // Do it this way, because & byref for outcome of ternary operator spells trouble
        $draftRecord = &$parentRecordWithForeignKeys;
        if ($recordIsNew) {
            $draftRecord = &$newRecordObject;
        }

        // Restore X2M relationship / alias fields to the record representation & process these relationships.
        $collectionColumns = TableSchema::getAllAliasTableColumns($tableName);
        foreach ($collectionColumns as $collectionColumn) {
            $colName = $collectionColumn['id'];
            if (isset($recordData[$colName])) {
                $draftRecord[$colName] = $recordData[$colName];
            }
        }

        // parent
        if ($activityEntryMode === self::ACTIVITY_ENTRY_MODE_PARENT) {
            $parentData = [
                'id' => array_key_exists($this->primaryKeyFieldName, $recordData) ? $recordData[$this->primaryKeyFieldName] : null,
                'table_name' => $tableName
            ];
        }

        $draftRecord = $TableGateway->addOrUpdateToManyRelationships($schemaArray, $draftRecord, $nestedLogEntries, $nestedCollectionRelationshipsChanged, $parentData);
        $rowId = $draftRecord[$this->primaryKeyFieldName];

        $columnNames = TableSchema::getAllNonAliasTableColumnNames($tableName);
        $TemporaryTableGateway = new TableGateway($tableName, $this->adapter);
        $fullRecordData = $TemporaryTableGateway->select(function ($select) use ($rowId, $columnNames) {
            $select->where->equalTo($this->primaryKeyFieldName, $rowId);
            $select->limit(1)->columns($columnNames);
        })->current();

        if (!$fullRecordData) {
            $recordType = $recordIsNew ? 'new' : 'pre-existing';
            throw new \RuntimeException('Attempted to load ' . $recordType . ' record post-insert with empty result. Lookup via row id: ' . print_r($rowId, true));
        }

        $fullRecordData = (array)$fullRecordData;


        $deltaRecordData = $recordIsNew ? [] : array_intersect_key((array)$parentRecordWithForeignKeys, (array)$fullRecordData);

        switch ($activityEntryMode) {

            // Activity logging is enabled, and I am a nested action
            case self::ACTIVITY_ENTRY_MODE_CHILD:
                $logEntryAction = $recordIsNew ? DirectusActivityTableGateway::ACTION_ADD : DirectusActivityTableGateway::ACTION_UPDATE;
                $childLogEntries[] = [
                    'type' => DirectusActivityTableGateway::makeLogTypeFromTableName($this->table),
                    'table_name' => $tableName,
                    'action' => $logEntryAction,
                    'user' => $currentUser['id'],
                    'datetime' => DateUtils::now(),
                    'parent_id' => isset($parentData['id']) ? $parentData['id'] : null,
                    'parent_table' => isset($parentData['table_name']) ? $parentData['table_name'] : null,
                    'data' => json_encode($fullRecordData),
                    'delta' => json_encode($deltaRecordData),
                    'row_id' => $rowId,
                    'identifier' => $this->findRecordIdentifier($schemaArray, $fullRecordData),
                    'logged_ip' => isset($_SERVER['REMOTE_ADDR']) ? $_SERVER['REMOTE_ADDR'] : '',
                    'user_agent' => isset($_SERVER['HTTP_USER_AGENT']) ? $_SERVER['HTTP_USER_AGENT'] : ''
                ];
                if ($recordIsNew) {
                    /**
                     * This is a nested call, creating a new record w/in a foreign collection.
                     * Indicate by reference that the top-level record's relationships have changed.
                     */
                    $parentCollectionRelationshipsChanged = true;
                }
                break;

            case self::ACTIVITY_ENTRY_MODE_PARENT:
                // Does this act deserve a log?
                $parentRecordNeedsLog = $nestedCollectionRelationshipsChanged || $parentRecordChanged;
                /**
                 * NESTED QUESTIONS!
                 * @todo  what do we do if the foreign record OF a foreign record changes?
                 * is that activity entry also directed towards this parent activity entry?
                 * @todo  how should nested activity entries relate to the revision histories of foreign items?
                 * @todo  one day: treat children as parents if this top-level record was not modified.
                 */
                $recordIdentifier = $this->findRecordIdentifier($schemaArray, $fullRecordData);
                // Produce log if something changed.
                if ($parentRecordChanged || $nestedCollectionRelationshipsChanged) {
                    $logEntryAction = $recordIsNew ? DirectusActivityTableGateway::ACTION_ADD : DirectusActivityTableGateway::ACTION_UPDATE;
                    //If we are updating and active is being set to 0 then we are deleting
                    if (!$recordIsNew && array_key_exists(STATUS_COLUMN_NAME, $deltaRecordData)) {
                        if ($deltaRecordData[STATUS_COLUMN_NAME] == STATUS_DELETED_NUM) {
                            $logEntryAction = DirectusActivityTableGateway::ACTION_DELETE;
                        }
                    }
                    // Save parent log entry
                    $parentLogEntry = AclAwareRowGateway::makeRowGatewayFromTableName($this->acl, 'directus_activity', $this->adapter);
                    $logData = [
                        'type' => DirectusActivityTableGateway::makeLogTypeFromTableName($this->table),
                        'table_name' => $tableName,
                        'action' => $logEntryAction,
                        'user' => $currentUser['id'],
                        'datetime' => DateUtils::now(),
                        'parent_id' => null,
                        'data' => json_encode($fullRecordData),
                        'delta' => json_encode($deltaRecordData),
                        'parent_changed' => (int)$parentRecordChanged,
                        'identifier' => $recordIdentifier,
                        'row_id' => $rowId,
                        'logged_ip' => isset($_SERVER['REMOTE_ADDR']) ? $_SERVER['REMOTE_ADDR'] : '',
                        'user_agent' => isset($_SERVER['HTTP_USER_AGENT']) ? $_SERVER['HTTP_USER_AGENT'] : ''
                    ];
                    $parentLogEntry->populate($logData, false);
                    $parentLogEntry->save();
                    // Update & insert nested activity entries
                    $ActivityGateway = new DirectusActivityTableGateway($this->acl, $this->adapter);
                    foreach ($nestedLogEntries as $entry) {
                        $entry['parent_id'] = $rowId;
                        // @todo ought to insert these in one batch
                        $ActivityGateway->insert($entry);
                    }
                }
                break;
        }

        // Yield record object
        $recordGateway = new AclAwareRowGateway($this->acl, $TableGateway->primaryKeyFieldName, $tableName, $this->adapter);
        $recordGateway->populate($fullRecordData, true);

        return $recordGateway;
    }

    /**
     * @param string $table
     * @param array $recordData
     * @return bool
     */
    public function deleteFiles($tableName, $recordData)
    {
        if ($tableName != 'directus_files') {
            return false;
        }

        if (!isset($recordData[STATUS_COLUMN_NAME]) || $recordData[STATUS_COLUMN_NAME] != STATUS_DELETED_NUM) {
            return false;
        }

        $filesTableGateway = new RelationalTableGateway($this->acl, $tableName, $this->adapter);
        $primaryKeyFieldName = $filesTableGateway->primaryKeyFieldName;

        $params = [];
        $params[$primaryKeyFieldName] = $recordData[$primaryKeyFieldName];
        $file = $filesTableGateway->getEntries($params);

        $Files = new \Directus\Files\Files();
        $Files->delete($file);

        return true;
    }

    /**
     * @param string $table
     * @param array $recordData
     * @return bool
     */
    public function copyFiles($tableName, &$recordData)
    {
        $schemaArray = TableSchema::getSchemaArray($tableName);
        foreach ($schemaArray as $column) {
            $colName = $column['id'];

            // Ignore absent values & non-arrays
            if (!isset($recordData[$colName]) || !is_array($recordData[$colName])) {
                continue;
            }

            $foreignRow = $recordData[$colName];

            $colUiType = $column['ui'];

            // $isManyToOne = (array_key_exists('relationship', $column) &&
            //     $column['relationship']['type'] == 'MANYTOONE'
            // );
            // $isManyToMany = (array_key_exists('relationship', $column) &&
            //     $column['relationship']['type'] == 'MANYTOMANY'
            // );

            $foreignTableName = $column['relationship']['related_table'];
            // @todo: rewrite this
            if ($foreignTableName === 'directus_files') {
                // Update/Add foreign record
                $Files = new \Directus\Files\Files();
                if (count(array_filter($foreignRow, 'is_array')) == count($foreignRow)) {
                    $index = 0;
                    foreach ($foreignRow as $row) {
                        if (!isset($row['data'][$this->primaryKeyFieldName]) && isset($row['data']['data'])) {
                            if (array_key_exists('type', $row['data']) && strpos($row['data']['type'], 'embed/') === 0) {
                                $recordData[$colName][$index]['data'] = $Files->saveEmbedData($row['data']);
                            } else {
                                $recordData[$colName][$index]['data'] = $Files->saveData($row['data']['data'], $row['data']['name']);
                            }
                        }

                        unset($recordData[$colName][$index]['data']['data']);
                        $index++;
                    }
                } else {
                    if (!isset($foreignRow[$this->primaryKeyFieldName]) && isset($foreignRow['data'])) {
                        if (array_key_exists('type', $foreignRow) && strpos($foreignRow['type'], 'embed/') === 0) {
                            $recordData[$colName] = $Files->saveEmbedData($foreignRow);
                        } else {
                            $recordData[$colName] = $Files->saveData($foreignRow['data'], $foreignRow['name']);
                        }
                    }
                    unset($recordData[$colName]['data']);
                }
            }
        }

        return true;
    }

    /**
     * @param array $schema The table schema array.
     * @param array $parentRow The parent record being updated.
     * @return  array
     */
    public function addOrUpdateManyToOneRelationships($schema, $parentRow, &$childLogEntries = null, &$parentCollectionRelationshipsChanged = false)
    {
        $log = $this->logger();

        // Create foreign row and update local column with the data id
        foreach ($schema as $column) {
            $colName = $column['id'];

            if (!isset($column['relationship']) || !is_array($column['relationship'])) {
                continue;
            }

            // Ignore absent values & non-arrays
            if (!isset($parentRow[$colName]) || !is_array($parentRow[$colName])) {
                continue;
            }

            $relationship = $column['relationship'];
            $fieldIsCollectionAssociation = in_array($relationship['type'], TableSchema::$association_types);
            $lowercaseColumnType = strtolower($relationship['type']);

            // Ignore empty OneToMany collections
            $fieldIsOneToMany = ('onetomany' === $lowercaseColumnType);

            // Ignore non-arrays and empty collections
            if (empty($parentRow[$colName])) {
                // Once they're managed, remove the foreign collections from the record array
                unset($parentRow[$colName]);
                continue;
            }

            $foreignDataSet = $parentRow[$colName];

            $colUiType = $column['ui'];

            $isManyToOne = (array_key_exists('relationship', $column) &&
                $column['relationship']['type'] == 'MANYTOONE'
            );

            /** Many-to-One */
            if ($isManyToOne) {
                $foreignRow = $foreignDataSet;
                $foreignTableName = null;

                $foreignTableName = $column['relationship']['related_table'];

                // Update/Add foreign record
                if ($this->recordDataContainsNonPrimaryKeyData($foreignRow)) {
                    $foreignRow = $this->addOrUpdateRecordByArray($foreignRow, $foreignTableName);
                }
                $parentRow[$colName] = $foreignRow['id'];
            } /** One-to-Many, Many-to-Many */
            elseif ($fieldIsCollectionAssociation) {
                unset($parentRow[$colName]);
            }
        }
        return $parentRow;
    }

    /**
     * @param array $schema The table schema array.
     * @param array $parentRow The parent record being updated.
     * @return  array
     */
    public function addOrUpdateToManyRelationships($schema, $parentRow, &$childLogEntries = null, &$parentCollectionRelationshipsChanged = false, $parentData = [])
    {
        $log = $this->logger();

        // Create foreign row and update local column with the data id
        foreach ($schema as $column) {
            $colName = $column['id'];

            if (!isset($column['relationship']) || !is_array($column['relationship'])) {
                continue;
            }

            // Ignore absent values & non-arrays
            if (!isset($parentRow[$colName]) || !is_array($parentRow[$colName])) {
                continue;
            }

            $relationship = $column['relationship'];
            $fieldIsCollectionAssociation = in_array($relationship['type'], TableSchema::$association_types);
            $lowercaseColumnType = strtolower($relationship['type']);

            // Ignore empty OneToMany collections
            $fieldIsOneToMany = ('onetomany' === $lowercaseColumnType);

            // Ignore non-arrays and empty collections
            if (empty($parentRow[$colName])) {//} || ($fieldIsOneToMany && )) {
                // Once they're managed, remove the foreign collections from the record array
                unset($parentRow[$colName]);
                continue;
            }

            $foreignDataSet = $parentRow[$colName];
            $colUiType = $column['ui'];

            /** One-to-Many, Many-to-Many */
            if ($fieldIsCollectionAssociation) {
                $this->enforceColumnHasNonNullValues($column['relationship'], ['related_table', 'junction_key_right'], $this->table);
                $foreignTableName = $column['relationship']['related_table'];
                $foreignJoinColumn = $column['relationship']['junction_key_right'];
                switch ($lowercaseColumnType) {

                    /** One-to-Many */
                    case 'onetomany':
                        $ForeignTable = new RelationalTableGateway($this->acl, $foreignTableName, $this->adapter);
                        foreach ($foreignDataSet as &$foreignRecord) {
                            if (empty($foreignRecord)) {
                                continue;
                            }

                            $foreignSchemaArray = TableSchema::getSchemaArray($ForeignTable->table);
                            $hasActiveColumn = $this->schemaHasActiveColumn($foreignSchemaArray);
                            $foreignColumn = TableSchema::getColumnSchemaArray($ForeignTable->table, $foreignJoinColumn);
                            $hasPrimaryKey = isset($foreignRecord[$ForeignTable->primaryKeyFieldName]);
                            $canBeNull = $foreignColumn['is_nullable'] === 'YES';

                            if ($hasPrimaryKey && isset($foreignRecord[STATUS_COLUMN_NAME]) && $foreignRecord[STATUS_COLUMN_NAME] === STATUS_DELETED_NUM) {
                                if (!$hasActiveColumn && !$canBeNull) {
                                    $Where = new Where();
                                    $Where->equalTo($ForeignTable->primaryKeyFieldName, $foreignRecord[$ForeignTable->primaryKeyFieldName]);
                                    $ForeignTable->delete($Where);

                                    continue;
                                }

                                if (!$hasActiveColumn || $canBeNull) {
                                    unset($foreignRecord[STATUS_COLUMN_NAME]);
                                }

                                if (!$canBeNull) {
                                    $foreignRecord[$foreignJoinColumn] = $parentRow['id'];
                                }
                            }

                            // only add parent id's to items that are lacking the parent column
                            if (!array_key_exists($foreignJoinColumn, $foreignRecord)) {
                                $foreignRecord[$foreignJoinColumn] = $parentRow['id'];
                            }

                            $foreignRecord = $this->manageRecordUpdate($foreignTableName, $foreignRecord, self::ACTIVITY_ENTRY_MODE_CHILD, $childLogEntries, $parentCollectionRelationshipsChanged, $parentData);
                        }
                        break;

                    /** Many-to-Many */
                    case 'manytomany':
                        /**
                         * [+] Many-to-Many payloads declare collection items this way:
                         * $parentRecord['collectionName1'][0-9]['data']; // record key-value array
                         * [+] With optional association metadata:
                         * $parentRecord['collectionName1'][0-9]['id']; // for updating a pre-existing junction row
                         * $parentRecord['collectionName1'][0-9]['active']; // for disassociating a junction via the '0' value
                         */
                        $noDuplicates = isset($column['options']['no_duplicates']) ? $column['options']['no_duplicates'] : 0;

                        $this->enforceColumnHasNonNullValues($column['relationship'], ['junction_table', 'junction_key_left'], $this->table);
                        $junctionTableName = $column['relationship']['junction_table'];
                        $junctionKeyLeft = $column['relationship']['junction_key_left'];
                        $junctionKeyRight = $column['relationship']['junction_key_right'];
                        $JunctionTable = new RelationalTableGateway($this->acl, $junctionTableName, $this->adapter);
                        $ForeignTable = new RelationalTableGateway($this->acl, $foreignTableName, $this->adapter);
                        foreach ($foreignDataSet as $junctionRow) {
                            /** This association is designated for removal */
                            if (isset($junctionRow[STATUS_COLUMN_NAME]) && $junctionRow[STATUS_COLUMN_NAME] == STATUS_DELETED_NUM) {
                                $Where = new Where;
                                $Where->equalTo($JunctionTable->primaryKeyFieldName, $junctionRow[$JunctionTable->primaryKeyFieldName]);
                                $JunctionTable->delete($Where);
                                // Flag the top-level record as having been altered.
                                // (disassociating w/ existing M2M collection entry)
                                $parentCollectionRelationshipsChanged = true;
                                continue;
                            } else if (isset($junctionRow['data'][$JunctionTable->primaryKeyFieldName])) {
                                // Is this a new element?
                                // if the element `id` exists it's because is not a new element
                                // and already had its id given.
                                $Where = new Where;
                                $Where->equalTo($junctionKeyLeft, $parentRow[$this->primaryKeyFieldName])
                                    ->equalTo($junctionKeyRight, $junctionRow['data'][$JunctionTable->primaryKeyFieldName]);

                                // hard-coded check for sort diff
                                // @todo fix this
                                $junctionRowResult = $JunctionTable->select($Where);
                                if ($junctionRowResult->count()) {
                                    // we are expecting one.
                                    $junctionRowResultArray = $junctionRowResult->toArray();
                                    $junctionRowResultArray = end($junctionRowResultArray);
                                    if (array_key_exists('sort', $junctionRow) && array_key_exists('sort', $junctionRowResultArray)) {
                                        if ($junctionRowResultArray['sort'] === $junctionRow['sort']) {
                                            continue;
                                        }
                                    }
                                }
                            }

                            /** Update foreign record */
                            $foreignRecord = $ForeignTable->manageRecordUpdate($foreignTableName, $junctionRow['data'], self::ACTIVITY_ENTRY_MODE_CHILD, $childLogEntries, $parentCollectionRelationshipsChanged, $parentData);
                            // Junction/Association row
                            $junctionTableRecord = [
                                $junctionKeyLeft => $parentRow[$this->primaryKeyFieldName],
                                $foreignJoinColumn => $foreignRecord[$ForeignTable->primaryKeyFieldName]
                            ];

                            // Update fields on the Junction Record
                            $junctionTableRecord = array_merge($junctionTableRecord, $junctionRow);

                            $foreignRecord = (array)$foreignRecord;

                            $relationshipChanged = $this->recordDataContainsNonPrimaryKeyData($foreignRecord, $ForeignTable->primaryKeyFieldName) ||
                                $this->recordDataContainsNonPrimaryKeyData($junctionTableRecord, $JunctionTable->primaryKeyFieldName);

                            // Update Foreign Record
                            if ($relationshipChanged) {
                                unset($junctionTableRecord['data']);
                                $JunctionTable->addOrUpdateRecordByArray($junctionTableRecord, $junctionTableName);
                            }
                        }
                        break;
                }
                // Once they're managed, remove the foreign collections from the record array
                unset($parentRow[$colName]);
            }

        }

        return $parentRow;
    }

    public static $defaultEntriesSelectParams = [
        'orderBy' => 'id', // @todo validate $params['order*']
        'orderDirection' => 'ASC',
        'fields' => '*',
        'perPage' => 500,
        'currentPage' => 0,
        'id' => -1,
        'search' => null,
        'status' => null
    ];

    public function applyDefaultEntriesSelectParams(array $params)
    {
        if ($this->primaryKeyFieldName != 'id') {
            unset(self::$defaultEntriesSelectParams['id']);
            self::$defaultEntriesSelectParams[$this->primaryKeyFieldName] = -1;
            self::$defaultEntriesSelectParams['orderBy'] = $this->primaryKeyFieldName;
        }

        if (isset($params['perPage']) && isset($params['current_page']))
            $params['currentPage'] = $params['current_page'] * $params['perPage'];

        if (isset($params['fields']) && is_array($params['fields']))
            $params['fields'] = array_merge(['id'], $params['fields']);

        $params = array_merge(self::$defaultEntriesSelectParams, $params);

        // Is there a sort column?
        $tableColumns = array_flip(TableSchema::getTableColumns($this->table, null, true));
        if (!array_key_exists('orderBy', $params) && array_key_exists('sort', $tableColumns)) {
            $params['orderBy'] = 'sort';
        }

        array_walk($params, [$this, 'castFloatIfNumeric']);

        return $params;
    }

    public function applyParamsToTableEntriesSelect(array $params, Select $select, /*array*/ Table $schema, $hasActiveColumn = false)
    {
        $select->order(implode(' ', [$params['orderBy'], $params['orderDirection']]));
        if (isset($params['perPage']) && isset($params['currentPage'])) {
            $select->limit($params['perPage'])
                ->offset($params['currentPage'] * $params['perPage']);
        }

        // Note: be sure to explicitly check for null, because the value may be
        // '0' or 0, which is meaningful.
        if (null !== $params['status'] && $hasActiveColumn) {
            $haystack = is_array($params['status'])
                ? $params['status']
                : explode(',', $params['status']);
            $statusColumnName = implode($this->adapter->platform->getIdentifierSeparator(), [
                $this->table,
                STATUS_COLUMN_NAME
            ]);
            $select->where->in($statusColumnName, $haystack);
        }

        // Select only ids from the ids if provided
        if (array_key_exists('ids', $params)) {
            $entriesIds = array_filter(explode(',', $params['ids']), 'is_numeric');

            if (count($entriesIds) > 0) {
                $select->where->in($this->getTable() . '.' . $this->primaryKeyFieldName, $entriesIds);
            }
        }

        // Where
        if (isset($params[$this->primaryKeyFieldName]) && $params[$this->primaryKeyFieldName] != -1) {
            $select
                ->where
                ->nest
                ->expression('-1 = ?', $params[$this->primaryKeyFieldName])
                ->or
                ->equalTo($this->primaryKeyFieldName, $params[$this->primaryKeyFieldName])
                ->unnest;
        }

        if (isset($params['adv_search']) && !empty($params['adv_search'])) {
            $select->where($params['adv_search']);
        } else if (isset($params['search']) && !empty($params['search'])) {
            $params['search'] = '%' . $params['search'] . '%';
            $where = $select->where->nest;
            foreach ($schema as $col) {
                if ($col['type'] == 'VARCHAR' || $col['type'] == 'INT') {
                    $columnName = $this->adapter->platform->quoteIdentifier($col['column_name']);
                    $like = new Predicate\Expression('LOWER($columnName) LIKE ?', strtolower($params['search']));
                    $where->addPredicate($like, Predicate\Predicate::OP_OR);
                }
            }
            $where->unnest;
        }

        return $select;
    }

    /**
     * Relational Getter
     * NOTE: equivalent to old DB#get_entries
     */
    public function getEntries($params = [])
    {
        // @todo this is for backwards compatibility, make sure this doesn't happen and ditch the following 2 if-blocks
        if (!array_key_exists('orderBy', $params) && array_key_exists('sort', $params)) {
            $params['orderBy'] = $params['sort'];
        }

        if (!array_key_exists('orderDirection', $params) && array_key_exists('sort_order', $params)) {
            $params['orderDirection'] = $params['sort_order'];
        }
        // end @todo

        $logger = $this->logger();

        $platform = $this->adapter->platform; // use for quoting

        // Get table column schema
        $schemaArray = TableSchema::getSchemaArray($this->table);

        // table only has one column
        // return an empty array
<<<<<<< HEAD
        // if (!is_array($schemaArray)) {
        if (count($schemaArray->getColumns()) <= 1) {
=======
        if (!is_array($schemaArray) || !is_numeric_array($schemaArray)) {
>>>>>>> e44e73e8
            return [];
        }

        // Table has `status` column?
        $hasActiveColumn = $schemaArray->hasStatusColumn();//$this->schemaHasActiveColumn($schemaArray);

        $params = $this->applyDefaultEntriesSelectParams($params);

        $sql = new Sql($this->adapter);
        $select = $sql->select()->from($this->table);

        // Only select the fields not on the currently authenticated user group's read field blacklist
        $columnNames = TableSchema::getAllNonAliasTableColumnNames($this->table);

        $select->columns($columnNames);

        if (array_key_exists('related_table_filter', $params)) {
            $select->where->equalTo($params['related_table_filter']['column'], $params['related_table_filter']['val']);
        }

        $select = $this->applyParamsToTableEntriesSelect($params, $select, $schemaArray, $hasActiveColumn);

        $currentUserId = null;
        $currentUser = Bootstrap::get('auth')->getUserInfo();
        $currentUserId = intval($currentUser['id']);

        $cmsOwnerId = $this->acl->getCmsOwnerColumnByTable($this->table);

        //If we have user field and do not have big view privileges but have view then only show entries we created
        if ($cmsOwnerId && !$this->acl->hasTablePrivilege($this->table, 'bigview') && $this->acl->hasTablePrivilege($this->table, 'view')) {
            $select->where->equalTo($cmsOwnerId, $currentUserId);
        }

        $results = $this->selectWith($select)->toArray();

        // Note: ensure this is sufficient, in lieu of incrementing within
        // the foreach loop below.
        $foundRows = count($results);

        // ==========================================================================
        // Perform data casting based on the column types in our schema array
        // and Convert dates into ISO 8601 Format
        // ==========================================================================
        $results = $this->parseRecord($results);

        // Eager-load related ManyToOne records
        $results = $this->loadManyToOneRelationships($schemaArray, $results);

        /**
         * Fetching a set of data
         */

        if (-1 == $params[$this->primaryKeyFieldName]) {
            $set = [];
            if ($hasActiveColumn) {
                $countActive = $this->countActive($hasActiveColumn);
                $set = array_merge($set, $countActive);
            } else {
                $set['total'] = $this->countTotal();
            }
            $set['rows'] = $results;
            return $set;
        }

        if (!$results) {
            return $results;
        }

        list($result) = $results;

        // Separate alias fields from table schema array
        $alias_fields = $this->filterSchemaAliasFields($schemaArray); // (fmrly $alias_schema)

        $this->toManyCallStack = [];
        $result = $this->loadToManyRelationships($result, $alias_fields);

        return $result;
    }

    /**
     *
     * Association Getter Functions
     *
     **/

    /**
     * Throws error if column or relation is missing values
     * @param  array $column One schema column representation.
     * @param  array $requiredKeys Values requiring definition.
     * @param  string $tableName
     * @return void
     * @throws  \Directus\Db\Exception\RelationshipMetadataException If the required values are undefined.
     */
    private function enforceColumnHasNonNullValues($column, $requiredKeys, $tableName)
    {
        $erroneouslyNullKeys = [];
        foreach ($requiredKeys as $key) {
            if (!isset($column[$key]) || (strlen(trim($column[$key])) === 0)) {
                $erroneouslyNullKeys[] = $key;
            }
        }
        if (!empty($erroneouslyNullKeys)) {
            $msg = 'Required column/ui metadata columns on table ' . $tableName . ' lack values: ';
            $msg .= implode(' ', $requiredKeys);
            throw new Exception\RelationshipMetadataException($msg);
        }
    }

    /**
     * Populate alias/relational One-To-Many and Many-To-Many fields with their foreign data.
     * @param  array $entry [description]
     * @param  [type] $aliasColumns [description]
     * @return [type]               [description]
     */
    public function loadToManyRelationships($entry, $aliasColumns)
    {
        foreach ($aliasColumns as $alias) {
            $foreign_data = null;

            if (array_key_exists('relationship', $alias) && $alias['relationship'] && TableSchema::canGroupViewTable($alias['relationship']['related_table'])) {
                $relationship = $alias['relationship'];
                switch ($relationship['type']) {
                    case 'MANYTOMANY':
                        $this->enforceColumnHasNonNullValues($alias['relationship'], ['related_table', 'junction_table', 'junction_key_left', 'junction_key_right'], $this->table);
                        if (in_array($this->table, $this->toManyCallStack)) {
                            return $entry;
                        }
                        array_push($this->toManyCallStack, $this->table);
                        $foreign_data = $this->loadManyToManyRelationships($this->table, $alias['relationship']['related_table'],
                            $alias['relationship']['junction_table'], $alias['relationship']['junction_key_left'], $alias['relationship']['junction_key_right'],
                            $entry[$this->primaryKeyFieldName]);
                        $noDuplicates = isset($alias['options']['no_duplicates']) ? $alias['options']['no_duplicates'] : 0;
                        // @todo: better way to handle this.
                        // @TODO: fetch uniques/non-duplicates entries
                        if ($noDuplicates) {
                            $uniquesID = [];
                            foreach ($foreign_data['rows'] as $index => $row) {
                                if (!in_array($row['data']['id'], $uniquesID)) {
                                    array_push($uniquesID, $row['data']['id']);
                                } else {
                                    unset($foreign_data['rows'][$index]);
                                }
                            }
                            unset($uniquesID);
                            // =========================================================
                            // Reset keys
                            // ---------------------------------------------------------
                            // This prevent json output using numeric ids as key
                            // Ex:
                            // {
                            //      rows: {
                            //          "1": {
                            //              data: {id: 1}
                            //          },
                            //          "3" {
                            //              data: {id: 2}
                            //          }
                            //      }
                            // }
                            // Instead of:
                            // {
                            //      rows: [
                            //          {
                            //              data: {id: 1}
                            //          },
                            //          {
                            //              data: {id: 2}
                            //          }
                            //      ]
                            // }
                            // =========================================================
                            $foreign_data['rows'] = array_values($foreign_data['rows']);
                        }
                        break;
                    case 'ONETOMANY':
                        $this->enforceColumnHasNonNullValues($alias['relationship'], ['related_table', 'junction_key_right'], $this->table);
                        if (in_array($alias['relationship']['related_table'], $this->toManyCallStack)) {
                            return $entry;
                        }
                        array_push($this->toManyCallStack, $alias['relationship']['related_table']);
                        $foreign_data = $this->loadOneToManyRelationships($alias['relationship']['related_table'], $alias['relationship']['junction_key_right'], $entry['id']);
                        break;
                }
            }

            if (!is_null($foreign_data)) {
                $column = $alias['column_name'];
                $entry[$column] = $foreign_data;
            }
        }
        return $entry;
    }

    /**
     * Fetch related, foreign rows for one record's OneToMany relationships.
     *
     * @param string $table
     * @param string $column_name
     * @param string $column_equals
     */
    public function loadOneToManyRelationships($table, $column_name, $column_equals)
    {
        if (!TableSchema::canGroupViewTable($table)) {
            return false;
        }

        // Run query
        $select = new Select($table);
        $select->where->equalTo($column_name, $column_equals);

        // Only select the fields not on the currently authenticated user group's read field blacklist
        $columns = TableSchema::getAllNonAliasTableColumnNames($table);
        $select->columns($columns);

        $TableGateway = new RelationalTableGateway($this->acl, $table, $this->adapter);
        $rowset = $TableGateway->selectWith($select);
        $results = $rowset->toArray();

        $schemaArray = TableSchema::getSchemaArray($table);
        $results = $this->loadManyToOneRelationships($schemaArray, $results);

        return ['rows' => $results];
    }

    /**
     * Fetch related, foreign rows for a whole rowset's ManyToOne relationships.
     * (Given a table's schema and rows, iterate and replace all of its foreign
     * keys with the contents of these foreign rows.)
     * @param  array $schema Table schema array
     * @param  array $entries Table rows
     * @return array          Revised table rows, now including foreign rows
     */
    public function loadManyToOneRelationships($schemaArray, $table_entries)
    {
        // Identify the ManyToOne columns
        foreach ($schemaArray as $col) {

            $isManyToOneColumn = (
                array_key_exists('relationship', $col) &&
                $col['relationship']['type'] == 'MANYTOONE'
            );

            if ($isManyToOneColumn) {

                $foreign_id_column = $col['id'];

                if (array_key_exists('relationship', $col)) {
                    $foreign_table_name = $col['relationship']['related_table'];
                } else {
                    $message = 'Non single_file Many-to-One relationship lacks `related_table` value.';
                    if (array_key_exists('column_name', $col)) {
                        $message .= ' Column: ' . $col['column_name'];
                    }
                    if (array_key_exists('table_name', $col)) {
                        $message .= ' Table: ' . $col['table_name'];
                    }
                    throw new Exception\RelationshipMetadataException($message);
                }

                // Aggregate all foreign keys for this relationship (for each row, yield the specified foreign id)
                $yield = function ($row) use ($foreign_id_column, $table_entries) {
                    if (array_key_exists($foreign_id_column, $row)) {
                        return $row[$foreign_id_column];
                    }
                };

                $ids = array_map($yield, $table_entries);
                if (empty($ids)) {
                    continue;
                }

                if (!TableSchema::canGroupViewTable($foreign_table_name)) {
                    continue;
                }

                // Fetch the foreign data
                $select = new Select($foreign_table_name);
                $select->where->in('id', $ids);

                $columnNames = TableSchema::getAllNonAliasTableColumnNames($foreign_table_name);
                $select->columns($columnNames);

                $TableGateway = new RelationalTableGateway($this->acl, $foreign_table_name, $this->adapter);
                $rowset = $TableGateway->selectWith($select);
                $results = $rowset->toArray();

                $foreign_table = [];
                foreach ($results as $row) {
                    $row = $this->parseRecord($row, $foreign_table_name);
                    $foreign_table[$row['id']] = $row;
                }

                // Get table column schema
                $schemaArray = TableSchema::getSchemaArray($foreign_table_name);

                // Eager-load related ManyToOne records
                $foreign_table = $this->loadManyToOneRelationships($schemaArray, $foreign_table);

                // Convert dates into ISO 8601 Format
                $foreign_table = $this->convertDates($foreign_table, $schemaArray);

                // Replace foreign keys with foreign rows
                foreach ($table_entries as &$parentRow) {
                    if (array_key_exists($foreign_id_column, $parentRow)) {
                        $foreign_id = (int)$parentRow[$foreign_id_column];
                        $parentRow[$foreign_id_column] = null;
                        // "Did we retrieve the foreign row with this foreign ID in our recent query of the foreign table"?
                        if (array_key_exists($foreign_id, $foreign_table)) {
                            $parentRow[$foreign_id_column] = $foreign_table[$foreign_id];
                        }
                    }
                }
            }
        }

        return $table_entries;
    }

    /**
     * Fetch related, foreign rows for one record's ManyToMany relationships.
     * @param  string $table_name
     * @param  string $foreign_table
     * @param  string $junction_table
     * @param  string $junction_key_left
     * @param  string $junction_key_right
     * @param  string $column_equals
     * @return array                      Foreign rowset
     */
    public function loadManyToManyRelationships($table_name, $foreign_table, $junction_table, $junction_key_left, $junction_key_right, $column_equals)
    {
        $foreign_table_pk = TableSchema::getTablePrimaryKey($foreign_table);
        $foreign_join_column = $foreign_table . '.' . $foreign_table_pk;
        $junction_join_column = $junction_table . '.' . $junction_key_right;
        $junction_comparison_column = $junction_table . '.' . $junction_key_left;

        $junction_table_pk = TableSchema::getTablePrimaryKey($junction_table);
        $junction_id_column = $junction_table . '.' . $junction_table_pk;

        // Less likely name collision:
        $junction_id_column_alias = 'directus_junction_id_column_518d31856e131';
        $junction_sort_column_alias = 'directus_junction_sort_column_518d318e3f0f5';

        $junctionSelectColumns = [$junction_id_column_alias => $junction_table_pk];

        $sql = new Sql($this->adapter);
        $select = $sql->select();

        // If the Junction Table has a Sort column, do eet.
        // @todo is this the most efficient way?
        // @hint TableSchema#getUniqueColumnName
        $junctionColumns = TableSchema::getAllNonAliasTableColumnNames($junction_table);
        if (in_array('sort', $junctionColumns)) {
            $junctionSelectColumns[$junction_sort_column_alias] = 'sort';
            $select->order($junction_sort_column_alias);
        }

        $select
            ->from($foreign_table)
            ->join($junction_table, $foreign_join_column . '=' . $junction_join_column, $junctionSelectColumns)
            ->where([$junction_comparison_column => $column_equals])
            ->order($junction_id_column . ' ASC');

        // Only select the fields not on the currently authenticated user group's read field blacklist
        $columns = TableSchema::getAllNonAliasTableColumnNames($foreign_table);
        $select->columns($columns);

        $ForeignTable = new RelationalTableGateway($this->acl, $foreign_table, $this->adapter);
        $results = $ForeignTable->selectWith($select);
        $results = $results->toArray();

        $foreign_data = [];
        $columns = TableSchema::getAllNonAliasTableColumns($foreign_table);
        foreach ($results as $row) {
            $row = $recordData = SchemaManager::parseRecordValuesByType($row, $columns);

            $junction_table_id = (int)$row[$junction_id_column_alias];
            unset($row[$junction_id_column_alias]);

            $entry = [$junction_table_pk => $junction_table_id];
            if (in_array('sort', $junctionColumns)) {
                // @TODO: check why is this a string instead of an integer.
                $entry['sort'] = (int)$row[$junction_sort_column_alias];
                unset($row[$junction_sort_column_alias]);
            }

            $schemaArray = TableSchema::getSchemaArray($foreign_table);
            $alias_fields = $this->filterSchemaAliasFields($schemaArray); // (fmrly $alias_schema)
            $row = $this->loadToManyRelationships($row, $alias_fields);

            $entry['data'] = $row;

            $foreign_data[] = $entry;
        }

        return ['rows' => $foreign_data];
    }

    /**
     *
     * HELPER FUNCTIONS
     *
     **/

    /**
     * Does this record representation contain non-primary-key information?
     * Used to determine whether or not to update a foreign record, above and
     * beyond simply assigning it to a parent.
     * @param  array|RowGateway $record
     * @param  string $pkFieldName
     * @return boolean
     */
    public function recordDataContainsNonPrimaryKeyData($record, $pkFieldName = 'id')
    {
        if (is_subclass_of($record, 'Zend\Db\RowGateway\AbstractRowGateway')) {
            $record = $record->toArray();
        } elseif (!is_array($record)) {
            throw new \InvalidArgumentException('$record must an array or a subclass of AbstractRowGateway');
        }
        $keyCount = count($record);
        return array_key_exists($pkFieldName, $record) ? $keyCount > 1 : $keyCount > 0;
    }

    /**
     * Update a collection of records within this table.
     * @param  array $entries Array of records.
     * @return void
     */
    public function updateCollection($entries)
    {
        $entries = is_numeric_array($entries) ? $entries : [$entries];
        foreach ($entries as $entry) {
            $entry = $this->manageRecordUpdate($this->table, $entry);
            $entry->save();
        }
    }

    /**
     * Yield the result-set of a query as record arrays with immediate, foreign
     * relationships populated, ex.
     *
     *   use Zend\Db\Sql\Select;
     *   $select = new Select("instructors");
     *   $InstructorsGateway = new TableGateway($acl, "instructors", $ZendDb);
     *   $instructorsWithRelationships = $InstructorsGateway->selectWithImmediateRelationships($select);
     *
     * @param  Select $select
     * @return array
     */
    public function selectWithImmediateRelationships(Select $select)
    {
        $resultSet = $this->selectWith($select);
        $entriesWithRelationships = [];
        foreach ($resultSet as $rowGateway) {
            $entriesWithRelationships[] = $rowGateway->toArrayWithImmediateRelationships($this);
        }
        return $entriesWithRelationships;
    }

    /**
     * Remove Directus-managed virtual/alias fields from the table schema array
     * and return them as a separate array.
     * @param  array $schema Table schema array.
     * @return array         Alias fields
     */
    public function filterSchemaAliasFields(&$schema)
    {
        $alias_fields = [];
        foreach ($schema as $i => $col) {
            // Is it a "virtual"/alias column?
            if (TableSchema::isColumnAnAlias($col)) {
                // Remove them from the standard schema
                unset($schema[$i]);
                $alias_fields[] = $col;
            }
        }

        return $alias_fields;
    }

//    /**
//     * Does a table schema array contain an `status` column?
//     * @param  array $schema Table schema array.
//     * @return boolean
//     */
//    public function schemaHasActiveColumn($schema)
//    {
//        foreach ($schema as $col) {
//            if (STATUS_COLUMN_NAME == $col['column_name']) {
//                return true;
//            }
//        }
//        return false;
//    }

    /**
     * Yield total number of rows on a table, irrespective of any status column.
     * @return int
     */
    public function countTotal(PredicateInterface $predicate = null)
    {
        $select = new Select($this->table);
        $select->columns(['total' => new Expression('COUNT(*)')]);
        if (!is_null($predicate)) {
            $select->where($predicate);
        }
        $sql = new Sql($this->adapter, $this->table);
        $statement = $sql->prepareStatementForSqlObject($select);
        $results = $statement->execute();
        $row = $results->current();
        return (int)$row['total'];
    }

    /**
     * Only run on tables which have an status column.
     * @return array
     */
    public function countActive()
    {
        $select = new Select($this->table);
        $select
            ->columns([STATUS_COLUMN_NAME, 'quantity' => new Expression('COUNT(*)')])
            ->group(STATUS_COLUMN_NAME);
        $sql = new Sql($this->adapter, $this->table);
        $statement = $sql->prepareStatementForSqlObject($select);
        $results = $statement->execute();
        $stats = [];
        $statusMap = Bootstrap::get('status');
        foreach ($results as $row) {
            if (isset($row[STATUS_COLUMN_NAME])) {
                $statSlug = $statusMap[$row[STATUS_COLUMN_NAME]];
                $stats[$statSlug['name']] = (int)$row['quantity'];
            }
        }
        $vals = [];
        foreach ($statusMap as $value) {
            array_push($vals, $value['name']);
        }
        $possibleValues = array_values($vals);
        $makeMeZero = array_diff($possibleValues, array_keys($stats));
        foreach ($makeMeZero as $unsetActiveColumn) {
            $stats[$unsetActiveColumn] = 0;
        }
        $stats['total'] = array_sum($stats);

        return $stats;
    }

    function countActiveOld($no_active = false)
    {
        $select = new Select($this->table);

        return [
            'active' => 0,
            'inactive' => 0,
            'trash' => 0
        ];

        $result = ['active' => 0];
        if ($no_active) {
            $select->columns(['count' => new \Zend\Db\Sql\Expression('COUNT(*)'), STATUS_COLUMN_NAME => STATUS_COLUMN_NAME]);
        } else {
            $select->columns([
                new \Zend\Db\Sql\Expression('CASE ' . STATUS_COLUMN_NAME . 'WHEN 0 THEN \'trash\'
              WHEN 1 THEN \'active\'
              WHEN 2 THEN \'active\'
            END AS ' . STATUS_COLUMN_NAME), 'count' => new \Zend\Db\Sql\Expression('COUNT(*)')
            ]);
            $select->group(STATUS_COLUMN_NAME);
        }

        $rows = $this->selectWith($select)->toArray();

        print_r($rows);
        die();

        while ($row = $sth->fetch(\PDO::FETCH_ASSOC))
            $result[$row[STATUS_COLUMN_NAME]] = (int)$row['count'];
        $total = 0;
        return $result;
    }
}<|MERGE_RESOLUTION|>--- conflicted
+++ resolved
@@ -675,12 +675,7 @@
 
         // table only has one column
         // return an empty array
-<<<<<<< HEAD
-        // if (!is_array($schemaArray)) {
-        if (count($schemaArray->getColumns()) <= 1) {
-=======
-        if (!is_array($schemaArray) || !is_numeric_array($schemaArray)) {
->>>>>>> e44e73e8
+        if ($schemaArray === false || count($schemaArray->getColumns()) <= 1) {
             return [];
         }
 
