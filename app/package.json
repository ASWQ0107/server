--- conflicted
+++ resolved
@@ -121,21 +121,12 @@
 		"qrcode": "1.5.1",
 		"react": "18",
 		"react-dom": "18",
-<<<<<<< HEAD
-		"sass": "1.59.3",
-		"storybook": "7.0.0-rc.4",
-		"tinymce": "5.10.7",
-		"typescript": "4.9.5",
-		"vite": "4.1.4",
-		"vitest": "0.29.3",
-=======
 		"sass": "1.62.0",
 		"storybook": "7.0.6",
 		"tinymce": "6.4.1",
 		"typescript": "5.0.4",
 		"vite": "4.3.1",
 		"vitest": "0.30.1",
->>>>>>> f5670609
 		"vue": "3.2.47",
 		"vue-i18n": "9.2.2",
 		"vue-router": "4.1.6",
@@ -147,14 +138,11 @@
 		"access": "public"
 	},
 	"dependencies": {
-<<<<<<< HEAD
 		"graphology": "^0.25.1",
 		"graphology-layout-force": "^0.2.4",
 		"graphology-layout-forceatlas2": "^0.10.1",
 		"graphology-types": "^0.24.5",
 		"sigma": "^2.3.1"
-=======
 		"@directus/composables": "workspace:*"
->>>>>>> f5670609
 	}
 }