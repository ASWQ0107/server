--- conflicted
+++ resolved
@@ -11,11 +11,7 @@
 	getLocalExtensions,
 	getPackageExtensions,
 	resolvePackageExtensions,
-<<<<<<< HEAD
-} from '@directus/shared/utils/node';
-=======
 } from '@directus/utils/node';
->>>>>>> a76c50b5
 import yaml from '@rollup/plugin-yaml';
 import vue from '@vitejs/plugin-vue';
 import fs from 'node:fs';
@@ -141,11 +137,7 @@
 
 		const types = [...APP_EXTENSION_TYPES, ...HYBRID_EXTENSION_TYPES, ...BUNDLE_EXTENSION_TYPES];
 
-<<<<<<< HEAD
-		const extensions = [...packageExtensions, ...localExtensions, ...localPackageExtensions].filter((extension) =>
-=======
 		const extensions = [...packageExtensions, ...localPackageExtensions, ...localExtensions].filter((extension) =>
->>>>>>> a76c50b5
 			types.includes(extension.type)
 		);
 
