import {
	APP_EXTENSION_TYPES,
	APP_SHARED_DEPS,
	BUNDLE_EXTENSION_TYPES,
	HYBRID_EXTENSION_TYPES,
	NESTED_EXTENSION_TYPES,
} from '@directus/constants';
import {
	ensureExtensionDirs,
	generateExtensionsEntrypoint,
	getLocalExtensions,
	getPackageExtensions,
<<<<<<< HEAD
	resolvePackageExtensions,
} from '@directus/shared/utils/node';
=======
} from '@directus/utils/node';
>>>>>>> 2da439b8
import yaml from '@rollup/plugin-yaml';
import vue from '@vitejs/plugin-vue';
import path from 'path';
import fs from 'fs';
import { searchForWorkspaceRoot } from 'vite';
import { defineConfig } from 'vitest/config';

const API_PATH = path.join('..', 'api');
const EXTENSIONS_PATH = path.join(API_PATH, 'extensions');

// https://vitejs.dev/config/
export default defineConfig({
	plugins: [
		directusExtensions(),
		vue(),
		yaml({
			transform(data) {
				return data === null ? {} : undefined;
			},
		}),
	],
	resolve: {
		alias: [
			{ find: '@', replacement: path.resolve(__dirname, 'src') },
			{ find: 'json2csv', replacement: 'json2csv/dist/json2csv.umd.js' },
		],
	},
	base: process.env.NODE_ENV === 'production' ? '' : '/admin/',
	server: {
		port: 8080,
		proxy: {
			'^/(?!admin)': {
				target: process.env.API_URL ? process.env.API_URL : 'http://127.0.0.1:8055/',
				changeOrigin: true,
			},
		},
		fs: {
			allow: [searchForWorkspaceRoot(process.cwd()), ...getExtensionsRealPaths()],
		},
	},
	test: {
		environment: 'happy-dom',
		setupFiles: ['src/__setup__/mock-globals.ts'],
	},
});

function getExtensionsRealPaths() {
	return fs.existsSync(EXTENSIONS_PATH)
		? fs
				.readdirSync(EXTENSIONS_PATH)
				.flatMap((typeDir) => {
					const extensionTypeDir = path.join(EXTENSIONS_PATH, typeDir);
					if (!fs.lstatSync(extensionTypeDir).isDirectory()) return;
					return fs.readdirSync(extensionTypeDir).map((dir) => fs.realpathSync(path.join(extensionTypeDir, dir)));
				})
				.filter((v) => v)
		: [];
}

function directusExtensions() {
	const virtualExtensionsId = '@directus-extensions';

	let extensionsEntrypoint = null;

	return [
		{
			name: 'directus-extensions-serve',
			apply: 'serve',
			config: () => ({
				optimizeDeps: {
					include: APP_SHARED_DEPS,
				},
			}),
			async buildStart() {
				await loadExtensions();
			},
			resolveId(id) {
				if (id === virtualExtensionsId) {
					return id;
				}
			},
			load(id) {
				if (id === virtualExtensionsId) {
					return extensionsEntrypoint;
				}
			},
		},
		{
			name: 'directus-extensions-build',
			apply: 'build',
			config: () => ({
				build: {
					rollupOptions: {
						input: {
							index: path.resolve(__dirname, 'index.html'),
							...APP_SHARED_DEPS.reduce((acc, dep) => ({ ...acc, [dep.replace(/\//g, '_')]: dep }), {}),
						},
						output: {
							entryFileNames: 'assets/[name].[hash].entry.js',
						},
						external: [virtualExtensionsId],
						preserveEntrySignatures: 'exports-only',
					},
				},
			}),
		},
	];

	async function loadExtensions() {
		await ensureExtensionDirs(EXTENSIONS_PATH, NESTED_EXTENSION_TYPES);
		const packageExtensions = await getPackageExtensions(API_PATH);
		const localPackageExtensions = await resolvePackageExtensions(EXTENSIONS_PATH);
		const localExtensions = await getLocalExtensions(EXTENSIONS_PATH);

		const types = [...APP_EXTENSION_TYPES, ...HYBRID_EXTENSION_TYPES, ...BUNDLE_EXTENSION_TYPES];

		const extensions = [...packageExtensions, ...localExtensions, ...localPackageExtensions].filter((extension) =>
			types.includes(extension.type)
		);

		extensionsEntrypoint = generateExtensionsEntrypoint(extensions);
	}
}<|MERGE_RESOLUTION|>--- conflicted
+++ resolved
@@ -10,12 +10,8 @@
 	generateExtensionsEntrypoint,
 	getLocalExtensions,
 	getPackageExtensions,
-<<<<<<< HEAD
 	resolvePackageExtensions,
-} from '@directus/shared/utils/node';
-=======
 } from '@directus/utils/node';
->>>>>>> 2da439b8
 import yaml from '@rollup/plugin-yaml';
 import vue from '@vitejs/plugin-vue';
 import path from 'path';
@@ -65,13 +61,13 @@
 function getExtensionsRealPaths() {
 	return fs.existsSync(EXTENSIONS_PATH)
 		? fs
-				.readdirSync(EXTENSIONS_PATH)
-				.flatMap((typeDir) => {
-					const extensionTypeDir = path.join(EXTENSIONS_PATH, typeDir);
-					if (!fs.lstatSync(extensionTypeDir).isDirectory()) return;
-					return fs.readdirSync(extensionTypeDir).map((dir) => fs.realpathSync(path.join(extensionTypeDir, dir)));
-				})
-				.filter((v) => v)
+			.readdirSync(EXTENSIONS_PATH)
+			.flatMap((typeDir) => {
+				const extensionTypeDir = path.join(EXTENSIONS_PATH, typeDir);
+				if (!fs.lstatSync(extensionTypeDir).isDirectory()) return;
+				return fs.readdirSync(extensionTypeDir).map((dir) => fs.realpathSync(path.join(extensionTypeDir, dir)));
+			})
+			.filter((v) => v)
 		: [];
 }
 
