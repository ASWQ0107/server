define([
  "app",
  "backbone",
  "core/directus",
  'core/panes/pane.saveview'
],

function(app, Backbone, Directus, SaveModule) {

  "use strict";

  var Users = app.module();


  Users.Views.Edit = Backbone.Layout.extend({

    template: 'page',

    events: {
      'click #save-form': function(e) {
        var data = $('form').serializeObject();
        var model = this.model;
        data.active = $('input[name=active]:checked').val();

        //Dont include empty passwords!
        if (data.password === "") {
          delete data.password;
        }

        var diff = model.diff(data);

        var options = {
          success: function() { app.router.go('#users'); },
          error: function() { console.log('error',arguments); },
          patch: true,
          includeRelationships: true
        };

        // @todo, fix EntriesCollection and get rid of this
        if (!model.isNew()) {
          options.ignoreWriteFieldBlacklisted = true;
        }

        model.save(diff, options);
      },

      'click #delete-form': function(e) {
        this.model.save({active: 0}, {success: function() {
          app.router.go('#users');
        }, patch: true});
      }
    },

    serialize: function() {
      var breadcrumbs = [{ title: 'Users', anchor: '#users'}];
      var title = (this.model.id) ? this.model.get('first_name') + ' ' + this.model.get('last_name') : 'New User';

      return {
        breadcrumbs: breadcrumbs,
        title: title,
        sidebar: true
      };
    },

    beforeRender: function() {
      this.setView('#sidebar', new SaveModule({model: this.model}));
    },

    afterRender: function() {
      var editView = new Directus.EditView({model: this.model});
      this.setView('#page-content', editView);
      if (!this.model.isNew()) {
        this.model.fetch();
      } else {
        editView.render();
      }
    }
  });

  var BodyView = Backbone.Layout.extend({

    tagName: 'ul',

    attributes: {
      class: "cards row"
    },

    events: {
      'click li': function(e) {
        var id = $(e.target).closest('li').attr('data-id');

        var user = app.getCurrentUser();
        var userGroup = user.get('group');

        //@todo fix this so it respects ACL instead of being hardcoded
        if (!(parseInt(id,10) === user.id || userGroup.id === 0)) {
          return;
        }

        app.router.go('#users', id);
      }
    },

    template: Handlebars.compile(
      '{{#rows}}' +
      '<li class="card col-2 gutter-bottom {{#if online}}active{{/if}}" data-id="{{id}}" data-cid="{{cid}}">' +
        '<div class="header-image primary-border-color">' +
          '{{avatar}} <div class="tool-item large-circle"><span class="icon icon-pencil"></span></div></div>' +
        '<div class="info">' +
          '<div class="featured">' +
            '<div class="primary-info">' +
              '<div>{{first_name}}</div>' +
              '<div>{{last_name}}</div>' +
            '</div>' +
            '<div class="secondary-info">{{position}}</div>' +
          '</div>' +
          '<ul class="extra">' +
            '<li>{{address}}<span class="icon icon-home"></span></li>' +
            '<li>{{phone_number}}<span class="icon icon-phone"></span></li>' +
            '<li>{{email}}<span class="icon icon-mail"></span></li>' +
          '</ul>' +
        '</div>' +
      '</li>' +
      '{{/rows}}'
    ),

    serialize: function() {
      var rows = this.collection.map(function(model) {

        var data = {
          "id": model.get('id'),
          "cid": model.cid,
          'avatar': model.get('avatar'),
          'first_name': model.get('first_name'),
          'last_name': model.get('last_name'),
          'email': model.get('email'),
          'position': model.get('position'),
          'address': model.get('address'),
          'phone_number': model.get('phone'),
          'online': (moment(model.get('last_access')).add('m', 5) > moment())
        };

        if (data.avatar !== null) {
            //@todo this is a hack, maybe change avatar so it only includes a hash?
            var avatarSmall = data.avatar.replace('?s=100','?s=200');
            data.avatar = new Handlebars.SafeString('<img src="' + avatarSmall + '" style="width:200px;height:200px"/>');
        }

        return data;

      });

      return {rows: rows};
    },

    initialize: function(options) {
      this.collection.on('sort', this.render, this);
    }

  });

<<<<<<< HEAD
=======
  var ListView = Directus.Table.extend({

    TableBody: BodyView,

    navigate: function(id) {
      var user = app.users.getCurrentUser();
      var userGroup = user.get('group');

      //@todo fix this so it respects ACL instead of being hardcoded
      if (!(parseInt(id,10) === user.id || userGroup.id === 0)) {
        return;
      }

      app.router.go('#users', id);
      //app.router.navigate('#users/' + id);
      //app.router.setPage(Users.Views.Edit, {model: this.collection.get(id)});
    }
  });

>>>>>>> f4d08224
  Users.Views.List = Backbone.Layout.extend({

    template: 'page',

    serialize: function() {
      var data = {title: 'Users'};

      if (this.collection.hasPermission('add')) {
        data.showAddButton = {
          title: 'Add User'
        };
      }

      return data;
    },

    events: {
      'click #btn-top': function() {
        app.router.go('#users','new');
      }
    },

    afterRender: function() {
      this.setView('#page-content', this.table);
      this.collection.fetch();
    },

    initialize: function() {
      this.table = new BodyView({collection:this.collection});
    }
  });

  return Users;
});<|MERGE_RESOLUTION|>--- conflicted
+++ resolved
@@ -159,8 +159,6 @@
 
   });
 
-<<<<<<< HEAD
-=======
   var ListView = Directus.Table.extend({
 
     TableBody: BodyView,
@@ -180,7 +178,7 @@
     }
   });
 
->>>>>>> f4d08224
+
   Users.Views.List = Backbone.Layout.extend({
 
     template: 'page',
