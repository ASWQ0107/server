--- conflicted
+++ resolved
@@ -212,71 +212,6 @@
 	attributes: Record<string, string>;
 };
 
-<<<<<<< HEAD
-export default defineComponent({
-	components: { Editor },
-	props: {
-		value: {
-			type: String,
-			default: '',
-		},
-		field: {
-			type: String,
-			default: '',
-		},
-		toolbar: {
-			type: Array as PropType<string[] | null>,
-			default: () => [
-				'bold',
-				'italic',
-				'underline',
-				'h1',
-				'h2',
-				'h3',
-				'numlist',
-				'bullist',
-				'removeformat',
-				'blockquote',
-				'customLink',
-				'customImage',
-				'customMedia',
-				'code',
-				'fullscreen',
-			],
-		},
-		font: {
-			type: String as PropType<'sans-serif' | 'serif' | 'monospace'>,
-			default: 'sans-serif',
-		},
-		customFormats: {
-			type: Array as PropType<CustomFormat[]>,
-			default: () => [],
-		},
-		tinymceOverrides: {
-			type: Object,
-			default: null,
-		},
-		disabled: {
-			type: Boolean,
-			default: false,
-		},
-		imageToken: {
-			type: String,
-			default: undefined,
-		},
-		folder: {
-			type: String,
-			default: undefined,
-		},
-		softLength: {
-			type: Number,
-			default: undefined,
-		},
-		direction: {
-			type: String,
-			default: undefined,
-		},
-=======
 const props = withDefaults(
 	defineProps<{
 		value: string | null;
@@ -311,7 +246,7 @@
 		],
 		font: 'sans-serif',
 		customFormats: () => [],
-		disabled: true,
+		disabled: false,
 	}
 );
 
@@ -363,7 +298,6 @@
 const internalValue = computed({
 	get() {
 		return props.value || '';
->>>>>>> 4e916aec
 	},
 	set(value) {
 		if (props.value !== value) {
