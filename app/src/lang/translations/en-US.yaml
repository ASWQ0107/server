--- conflicted
+++ resolved
@@ -1085,11 +1085,8 @@
   directus_shares: Tracks externally shared items
   directus_users: System users for the platform
   directus_webhooks: Configuration for event-based HTTP requests
-<<<<<<< HEAD
   directus_extensions: Configuration for custom extensions
-=======
   directus_translations: Custom translations
->>>>>>> 318c7727
 fields:
   directus_activity:
     item: Item Primary Key
