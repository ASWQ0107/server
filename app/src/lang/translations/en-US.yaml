--- conflicted
+++ resolved
@@ -2172,7 +2172,7 @@
     parallel: Parallel
     batch: Batch
     batch_size: Batch Size
-<<<<<<< HEAD
+    cache: Cache
 dx:
   loaded_interfaces: Loaded Interfaces
   loaded_displays: Loaded Displays
@@ -2203,7 +2203,4 @@
   draggable: Daggable
   borderRadius: Border Radius
   optionsOptions: Option Options
-  clear: Clear Local Storage
-=======
-    cache: Cache
->>>>>>> 4e916aec
+  clear: Clear Local Storage