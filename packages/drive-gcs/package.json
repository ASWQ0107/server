--- conflicted
+++ resolved
@@ -1,11 +1,7 @@
 {
 	"name": "@directus/drive-gcs",
-<<<<<<< HEAD
-	"version": "9.18.0",
+	"version": "9.18.1",
 	"type": "module",
-=======
-	"version": "9.18.1",
->>>>>>> 324b549d
 	"description": "Google Cloud Storage driver for @directus/drive",
 	"license": "MIT",
 	"main": "dist/index.js",
