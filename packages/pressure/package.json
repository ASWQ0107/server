{
	"name": "@directus/pressure",
<<<<<<< HEAD
	"version": "1.0.9-beta.0",
=======
	"version": "1.0.9",
>>>>>>> e908db17
	"description": "Pressure based rate limiter",
	"homepage": "https://directus.io",
	"repository": {
		"type": "git",
		"url": "https://github.com/directus/directus.git",
		"directory": "packages/pressure"
	},
	"funding": "https://github.com/directus/directus?sponsor=1",
	"license": "MIT",
	"author": "Rijk van Zanten <rijkvanzanten@me.com>",
	"type": "module",
	"exports": {
		".": "./dist/index.js",
		"./package.json": "./package.json"
	},
	"main": "dist/index.js",
	"files": [
		"dist"
	],
	"scripts": {
		"build": "tsc --project tsconfig.prod.json",
		"dev": "tsc --watch",
		"test": "vitest --watch=false"
	},
	"dependencies": {
		"@directus/utils": "workspace:*"
	},
	"devDependencies": {
		"@directus/random": "workspace:*",
		"@directus/tsconfig": "workspace:*",
		"@types/express": "4.17.17",
		"@vitest/coverage-c8": "0.31.1",
		"typescript": "5.0.4",
		"vitest": "0.31.1"
	}
}<|MERGE_RESOLUTION|>--- conflicted
+++ resolved
@@ -1,10 +1,6 @@
 {
 	"name": "@directus/pressure",
-<<<<<<< HEAD
-	"version": "1.0.9-beta.0",
-=======
 	"version": "1.0.9",
->>>>>>> e908db17
 	"description": "Pressure based rate limiter",
 	"homepage": "https://directus.io",
 	"repository": {
