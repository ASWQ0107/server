--- conflicted
+++ resolved
@@ -50,38 +50,6 @@
 	}),
 ]);
 
-<<<<<<< HEAD
-const services = [
-	'service.fetch',
-	'service.activity',
-	'service.collections',
-	'service.dashboards',
-	'service.fields',
-	'service.flows',
-	'service.items',
-	'service.notifications',
-	'service.operations ',
-	'service.panels ',
-	'service.presets',
-	'service.relations ',
-	'service.revisions ',
-	'service.server',
-	'service.settings',
-	'service.shares',
-	'service.translations ',
-	'service.utils',
-	'service.webhooks ',
-	'service.websocket',
-] as const;
-
-export const ExtensionPermissionOptions = z.enum(['fetch', ...services]);
-
-export const ExtensionPermission = z.object({
-	permission: ExtensionPermissionOptions,
-	optional: z.boolean().optional(),
-	options: z.record(z.any()).optional(),
-});
-=======
 export const ExtensionPermission = z.union([
 	z.object({
 		permission: z.literal('request'),
@@ -94,7 +62,6 @@
 		role: z.string().optional(),
 	})
 ])
->>>>>>> 23ebf429
 
 export const ExtensionOptionsBase = z.object({
 	host: z.string(),
@@ -134,15 +101,11 @@
 	type: z.union([z.literal('module'), z.literal('commonjs')]).optional(),
 	description: z.string().optional(),
 	icon: z.string().optional(),
-<<<<<<< HEAD
 	logo: z.string().optional(),
-=======
->>>>>>> 23ebf429
 	dependencies: z.record(z.string()).optional(),
 	[EXTENSION_PKG_KEY]: ExtensionOptions,
 });
 
-<<<<<<< HEAD
 // ---------- types for database extension ---------- //
 
 export const DatabaseExtensionPermission = z.object({
@@ -209,10 +172,4 @@
 		HybridExtension.omit({ entrypoint: true, path: true }),
 		BundleExtension.omit({ entrypoint: true, path: true }),
 	])
-);
-=======
-export const ExtensionRaw = z.object({
-	name: z.string(),
-	enabled: z.boolean(),
-});
->>>>>>> 23ebf429
+);