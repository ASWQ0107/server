--- conflicted
+++ resolved
@@ -123,7 +123,6 @@
 	[EXTENSION_PKG_KEY]: ExtensionOptions,
 });
 
-<<<<<<< HEAD
 // ---------- types for database extension ---------- //
 
 export const DatabaseExtensionPermission = z.object({
@@ -154,6 +153,7 @@
 	secure: z.boolean(),
 	debugger: z.boolean().optional(),
 	local: z.boolean(),
+	apiExtensionPath: z.string().optional(),
 	requested_permissions: z.array(ExtensionPermission).optional(),
 });
 
@@ -189,10 +189,4 @@
 		HybridExtension.omit({ entrypoint: true, path: true }),
 		BundleExtension.omit({ entrypoint: true, path: true }),
 	])
-);
-=======
-export const ExtensionRaw = z.object({
-	name: z.string(),
-	enabled: z.boolean(),
-});
->>>>>>> f3a3aa58
+);