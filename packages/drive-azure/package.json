{
	"name": "@directus/drive-azure",
<<<<<<< HEAD
	"type": "module",
	"version": "9.18.0",
=======
	"version": "9.18.1",
>>>>>>> 324b549d
	"description": "Azure Blob driver for @directus/drive",
	"license": "MIT",
	"main": "dist/index.js",
	"exports": {
		".": "./dist/index.js",
		"./package.json": "./package.json"
	},
	"types": "dist/index.d.ts",
	"keywords": [
		"storage",
		"filesystem",
		"file",
		"azure",
		"azure-blob",
		"promise",
		"async",
		"spaces",
		"drive",
		"directus"
	],
	"scripts": {
		"build": "tsc --project ./tsconfig.json",
		"cleanup": "run-p cleanup:*",
		"cleanup:dist": "rimraf ./dist",
		"cleanup:coverage": "rimraf ./coverage",
		"test": "vitest run",
		"test:coverage": "vitest run --coverage",
		"test:watch": "vitest",
		"dev": "pnpm build -w --preserveWatchOutput --incremental"
	},
	"author": "Robin Grundvåg <robgru52@gmail.com>",
	"contributors": [
		"Rijk van Zanten <rijkvanzanten@me.com>"
	],
	"files": [
		"dist"
	],
	"dependencies": {
		"@azure/storage-blob": "^12.6.0",
		"@directus/drive": "workspace:*"
	},
	"devDependencies": {
		"@types/fs-extra": "9.0.13",
		"@types/node": "16.11.9",
		"dotenv": "10.0.0",
		"fs-extra": "10.0.0",
		"npm-run-all": "4.1.5",
		"vitest": "^0.18.1",
		"typescript": "4.8.2"
	},
	"publishConfig": {
		"access": "public"
	},
	"repository": {
		"type": "git",
		"url": "git+https://github.com/directus/directus.git"
	},
	"bugs": {
		"url": "https://github.com/directus/directus/issues"
	},
	"gitHead": "24621f3934dc77eb23441331040ed13c676ceffd"
}<|MERGE_RESOLUTION|>--- conflicted
+++ resolved
@@ -1,11 +1,7 @@
 {
 	"name": "@directus/drive-azure",
-<<<<<<< HEAD
 	"type": "module",
-	"version": "9.18.0",
-=======
 	"version": "9.18.1",
->>>>>>> 324b549d
 	"description": "Azure Blob driver for @directus/drive",
 	"license": "MIT",
 	"main": "dist/index.js",
