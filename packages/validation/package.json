{
	"name": "@directus/validation",
<<<<<<< HEAD
	"version": "0.0.5-beta.0",
=======
	"version": "0.0.5",
>>>>>>> e908db17
	"type": "module",
	"sideEffects": false,
	"scripts": {
		"build": "tsup src/index.ts --format=esm --dts",
		"dev": "tsup src/index.ts --format=esm --dts --watch",
		"test": "vitest --watch=false"
	},
	"description": "Utils to help with validation",
	"repository": {
		"type": "git",
		"url": "https://github.com/directus/directus.git",
		"directory": "packages/validation"
	},
	"funding": "https://github.com/directus/directus?sponsor=1",
	"license": "MIT",
	"author": "Rijk van Zanten <rijkvanzanten@me.com>",
	"exports": {
		".": "./dist/index.js",
		"./package.json": "./package.json"
	},
	"main": "dist/index.js",
	"files": [
		"dist"
	],
	"devDependencies": {
		"@directus/random": "workspace:*",
		"@directus/tsconfig": "workspace:*",
		"@directus/types": "workspace:*",
		"@vitest/coverage-c8": "0.31.1",
		"tsup": "6.7.0",
		"typescript": "5.0.4",
		"vitest": "0.31.1"
	},
	"dependencies": {
		"@directus/errors": "workspace:*",
		"@directus/utils": "workspace:*",
		"joi": "17.9.2"
	}
}<|MERGE_RESOLUTION|>--- conflicted
+++ resolved
@@ -1,10 +1,6 @@
 {
 	"name": "@directus/validation",
-<<<<<<< HEAD
-	"version": "0.0.5-beta.0",
-=======
 	"version": "0.0.5",
->>>>>>> e908db17
 	"type": "module",
 	"sideEffects": false,
 	"scripts": {
