--- conflicted
+++ resolved
@@ -45,11 +45,8 @@
 		"openapi-types": "12.0.2",
 		"swagger-cli": "4.0.4",
 		"swagger-ui-watcher": "2.1.12"
-<<<<<<< HEAD
-=======
 	},
 	"dependencies": {
 		"openapi3-ts": "3.1.1"
->>>>>>> cc55d560
 	}
 }