{
	"name": "@directus/storage-driver-local",
<<<<<<< HEAD
	"version": "10.0.10-beta.0",
=======
	"version": "10.0.10",
>>>>>>> e908db17
	"description": "Local file storage abstraction for `@directus/storage`",
	"homepage": "https://directus.io",
	"repository": {
		"type": "git",
		"url": "https://github.com/directus/directus.git",
		"directory": "packages/storage-driver-local"
	},
	"funding": "https://github.com/directus/directus?sponsor=1",
	"license": "BUSL-1.1",
	"author": "Rijk van Zanten <rijkvanzanten@me.com>",
	"type": "module",
	"exports": {
		".": "./dist/index.js",
		"./package.json": "./package.json"
	},
	"main": "dist/index.js",
	"files": [
		"dist"
	],
	"scripts": {
		"build": "tsc --project tsconfig.prod.json",
		"dev": "tsc --watch",
		"test": "vitest --watch=false"
	},
	"dependencies": {
		"@directus/storage": "workspace:*",
		"@directus/utils": "workspace:*"
	},
	"devDependencies": {
		"@directus/tsconfig": "workspace:*",
		"@ngneat/falso": "6.4.0",
		"@vitest/coverage-c8": "0.31.1",
		"typescript": "5.0.4",
		"vitest": "0.31.1"
	}
}<|MERGE_RESOLUTION|>--- conflicted
+++ resolved
@@ -1,10 +1,6 @@
 {
 	"name": "@directus/storage-driver-local",
-<<<<<<< HEAD
-	"version": "10.0.10-beta.0",
-=======
 	"version": "10.0.10",
->>>>>>> e908db17
 	"description": "Local file storage abstraction for `@directus/storage`",
 	"homepage": "https://directus.io",
 	"repository": {
