import { Knex } from 'knex';
import { Logger } from 'pino';
import {
	API_EXTENSION_TYPES,
	APP_EXTENSION_TYPES,
	BUNDLE_EXTENSION_TYPES,
	EXTENSION_PKG_KEY,
	EXTENSION_TYPES,
<<<<<<< HEAD
=======
	ExtensionManifest,
	ExtensionOptions,
	ExtensionOptionsBundleEntries,
	ExtensionOptionsBundleEntry,
	ExtensionPermissionOptions,
	ExtensionPermission,
	ExtensionRaw,
>>>>>>> 2b27ede9
	HYBRID_EXTENSION_TYPES,
	LOCAL_TYPES,
	NESTED_EXTENSION_TYPES,
} from '../constants';
import { Accountability } from './accountability';
import { InterfaceConfig } from './interfaces';
import { DisplayConfig } from './displays';
import { LayoutConfig } from './layouts';
import { ModuleConfig } from './modules';
import { PanelConfig } from './panels';
import { DeepPartial } from './misc';
import { Field } from './fields';
import { Relation } from './relations';
import { Collection } from './collection';
import { SchemaOverview } from './schema';
import { OperationAppConfig } from './operations';
import { z } from 'zod';

export type AppExtensionType = typeof APP_EXTENSION_TYPES[number];
export type ApiExtensionType = typeof API_EXTENSION_TYPES[number];
export type HybridExtensionType = typeof HYBRID_EXTENSION_TYPES[number];
export type BundleExtensionType = typeof BUNDLE_EXTENSION_TYPES[number];
export type ExtensionType = typeof EXTENSION_TYPES[number];
export type NestedExtensionType = typeof NESTED_EXTENSION_TYPES[number];

const SplitEntrypoint = z.object({
	app: z.string(),
	api: z.string(),
});

export type SplitEntrypoint = z.infer<typeof SplitEntrypoint>;

export type DatabaseExtension = {
	name: string,
	enabled: boolean,
	options: Record<string, any>,
	granted_permissions: DatabaseExtensionPermission[],
}

export type DatabaseExtensionPermission = {
	id: number,
	extension: string,
	permission: string,
	options: Record<string, any>,
}

type ExtensionBase = {
	path: string;
	name: string;
	description?: string;
	icon?: string;
	version?: string;
	host?: string;
	secure: boolean;
	debugger?: boolean;
	local: boolean;
	requested_permissions: ExtensionPermission[];
};

export type AppExtension = ExtensionBase & {
	type: AppExtensionType;
	entrypoint: string;
};

export type ApiExtension = ExtensionBase & {
	type: ApiExtensionType;
	entrypoint: string;
};

export type HybridExtension = ExtensionBase & {
	type: HybridExtensionType;
	entrypoint: SplitEntrypoint;
};

export type BundleExtension = ExtensionBase & {
	type: 'bundle';
	entrypoint: SplitEntrypoint;
	entries: { type: NestedExtensionType; name: string }[];
};

export type Extension = AppExtension | ApiExtension | HybridExtension | BundleExtension;

export const ExtensionOptionsBundleEntry = z.union([
	z.object({
		type: z.union([z.enum(APP_EXTENSION_TYPES), z.enum(API_EXTENSION_TYPES)]),
		name: z.string(),
		source: z.string(),
	}),
	z.object({
		type: z.enum(HYBRID_EXTENSION_TYPES),
		name: z.string(),
		source: SplitEntrypoint,
	}),
]);

const ExtensionOptionsBase = z.object({
	host: z.string(),
	hidden: z.boolean().optional(),
});

const ExtensionOptionsAppOrApi = z.object({
	type: z.union([z.enum(APP_EXTENSION_TYPES), z.enum(API_EXTENSION_TYPES)]),
	path: z.string(),
	source: z.string(),
});

const ExtensionOptionsHybrid = z.object({
	type: z.enum(HYBRID_EXTENSION_TYPES),
	path: SplitEntrypoint,
	source: SplitEntrypoint,
});

const ExtensionOptionsBundle = z.object({
	type: z.literal('bundle'),
	path: SplitEntrypoint,
	entries: z.array(ExtensionOptionsBundleEntry),
});

const ExtensionOptions = ExtensionOptionsBase.and(
	z.union([ExtensionOptionsAppOrApi, ExtensionOptionsHybrid, ExtensionOptionsBundle])
);

export type ExtensionOptions = z.infer<typeof ExtensionOptions>;
export type ExtensionOptionsBundleEntry = z.infer<typeof ExtensionOptionsBundleEntry>;

export const ExtensionOptionsBundleEntries = z.array(ExtensionOptionsBundleEntry);
export type ExtensionOptionsBundleEntries = z.infer<typeof ExtensionOptionsBundleEntries>;

export const ExtensionManifest = z.object({
	name: z.string(),
	version: z.string(),
	description: z.string().optional(),
	icon: z.string().optional(),
	dependencies: z.record(z.string()).optional(),
	[EXTENSION_PKG_KEY]: ExtensionOptions,
});

export type ExtensionManifest = z.infer<typeof ExtensionManifest>;

export type ExtensionPermission = z.infer<typeof ExtensionPermission>;
export type ExtensionPermissionOptions = z.infer<typeof ExtensionPermissionOptions>;

export type AppExtensionConfigs = {
	interfaces: InterfaceConfig[];
	displays: DisplayConfig[];
	layouts: LayoutConfig[];
	modules: ModuleConfig[];
	panels: PanelConfig[];
	operations: OperationAppConfig[];
};

export type ApiExtensionContext = {
	services: any;
	database: Knex;
	env: Record<string, any>;
	logger: Logger;
	getSchema: (options?: { accountability?: Accountability; database?: Knex }) => Promise<SchemaOverview>;
};

export type ExtensionOptionsContext = {
	collection: string | undefined;
	editing: string;
	field: DeepPartial<Field>;
	relations: {
		m2o: DeepPartial<Relation> | undefined;
		m2a?: DeepPartial<Relation> | undefined;
		o2m: DeepPartial<Relation> | undefined;
	};
	collections: {
		junction: DeepPartial<Collection & { fields: DeepPartial<Field>[] }> | undefined;
		related: DeepPartial<Collection & { fields: DeepPartial<Field>[] }> | undefined;
	};
	fields: {
		corresponding: DeepPartial<Field> | undefined;
		junctionCurrent: DeepPartial<Field> | undefined;
		junctionRelated: DeepPartial<Field> | undefined;
		sort: DeepPartial<Field> | undefined;
	};

	items: Record<string, Record<string, any>[]>;

	localType: typeof LOCAL_TYPES[number];
	autoGenerateJunctionRelation: boolean;
	saving: boolean;
};

export type ExtensionInfo = ExtensionRaw &
	(
		| Omit<AppExtension, 'entrypoint' | 'path'>
		| Omit<ApiExtension, 'entrypoint' | 'path'>
		| Omit<HybridExtension, 'entrypoint' | 'path'>
		| Omit<BundleExtension, 'entrypoint' | 'path'>
	);

export const ExtensionRaw = z.object({
	name: z.string(),
	enabled: z.boolean(),
});

export type ExtensionRaw = z.infer<typeof ExtensionRaw>;<|MERGE_RESOLUTION|>--- conflicted
+++ resolved
@@ -1,13 +1,8 @@
-import { Knex } from 'knex';
-import { Logger } from 'pino';
-import {
+import type {
 	API_EXTENSION_TYPES,
 	APP_EXTENSION_TYPES,
 	BUNDLE_EXTENSION_TYPES,
-	EXTENSION_PKG_KEY,
 	EXTENSION_TYPES,
-<<<<<<< HEAD
-=======
 	ExtensionManifest,
 	ExtensionOptions,
 	ExtensionOptionsBundleEntries,
@@ -15,36 +10,33 @@
 	ExtensionPermissionOptions,
 	ExtensionPermission,
 	ExtensionRaw,
->>>>>>> 2b27ede9
 	HYBRID_EXTENSION_TYPES,
 	LOCAL_TYPES,
 	NESTED_EXTENSION_TYPES,
-} from '../constants';
-import { Accountability } from './accountability';
-import { InterfaceConfig } from './interfaces';
-import { DisplayConfig } from './displays';
-import { LayoutConfig } from './layouts';
-import { ModuleConfig } from './modules';
-import { PanelConfig } from './panels';
-import { DeepPartial } from './misc';
-import { Field } from './fields';
-import { Relation } from './relations';
-import { Collection } from './collection';
-import { SchemaOverview } from './schema';
-import { OperationAppConfig } from './operations';
-import { z } from 'zod';
+	SplitEntrypoint,
+} from '@directus/constants';
+import type { Knex } from 'knex';
+import type { Logger } from 'pino';
+import type { z } from 'zod';
+import type { Accountability } from './accountability.js';
+import type { Collection } from './collection.js';
+import type { DisplayConfig } from './displays.js';
+import type { Field } from './fields.js';
+import type { InterfaceConfig } from './interfaces.js';
+import type { LayoutConfig } from './layouts.js';
+import type { DeepPartial } from './misc.js';
+import type { ModuleConfig } from './modules.js';
+import type { OperationAppConfig } from './operations.js';
+import type { PanelConfig } from './panels.js';
+import type { Relation } from './relations.js';
+import type { SchemaOverview } from './schema.js';
 
-export type AppExtensionType = typeof APP_EXTENSION_TYPES[number];
-export type ApiExtensionType = typeof API_EXTENSION_TYPES[number];
-export type HybridExtensionType = typeof HYBRID_EXTENSION_TYPES[number];
-export type BundleExtensionType = typeof BUNDLE_EXTENSION_TYPES[number];
-export type ExtensionType = typeof EXTENSION_TYPES[number];
-export type NestedExtensionType = typeof NESTED_EXTENSION_TYPES[number];
-
-const SplitEntrypoint = z.object({
-	app: z.string(),
-	api: z.string(),
-});
+export type AppExtensionType = (typeof APP_EXTENSION_TYPES)[number];
+export type ApiExtensionType = (typeof API_EXTENSION_TYPES)[number];
+export type HybridExtensionType = (typeof HYBRID_EXTENSION_TYPES)[number];
+export type BundleExtensionType = (typeof BUNDLE_EXTENSION_TYPES)[number];
+export type ExtensionType = (typeof EXTENSION_TYPES)[number];
+export type NestedExtensionType = (typeof NESTED_EXTENSION_TYPES)[number];
 
 export type SplitEntrypoint = z.infer<typeof SplitEntrypoint>;
 
@@ -98,60 +90,10 @@
 
 export type Extension = AppExtension | ApiExtension | HybridExtension | BundleExtension;
 
-export const ExtensionOptionsBundleEntry = z.union([
-	z.object({
-		type: z.union([z.enum(APP_EXTENSION_TYPES), z.enum(API_EXTENSION_TYPES)]),
-		name: z.string(),
-		source: z.string(),
-	}),
-	z.object({
-		type: z.enum(HYBRID_EXTENSION_TYPES),
-		name: z.string(),
-		source: SplitEntrypoint,
-	}),
-]);
-
-const ExtensionOptionsBase = z.object({
-	host: z.string(),
-	hidden: z.boolean().optional(),
-});
-
-const ExtensionOptionsAppOrApi = z.object({
-	type: z.union([z.enum(APP_EXTENSION_TYPES), z.enum(API_EXTENSION_TYPES)]),
-	path: z.string(),
-	source: z.string(),
-});
-
-const ExtensionOptionsHybrid = z.object({
-	type: z.enum(HYBRID_EXTENSION_TYPES),
-	path: SplitEntrypoint,
-	source: SplitEntrypoint,
-});
-
-const ExtensionOptionsBundle = z.object({
-	type: z.literal('bundle'),
-	path: SplitEntrypoint,
-	entries: z.array(ExtensionOptionsBundleEntry),
-});
-
-const ExtensionOptions = ExtensionOptionsBase.and(
-	z.union([ExtensionOptionsAppOrApi, ExtensionOptionsHybrid, ExtensionOptionsBundle])
-);
-
 export type ExtensionOptions = z.infer<typeof ExtensionOptions>;
 export type ExtensionOptionsBundleEntry = z.infer<typeof ExtensionOptionsBundleEntry>;
 
-export const ExtensionOptionsBundleEntries = z.array(ExtensionOptionsBundleEntry);
 export type ExtensionOptionsBundleEntries = z.infer<typeof ExtensionOptionsBundleEntries>;
-
-export const ExtensionManifest = z.object({
-	name: z.string(),
-	version: z.string(),
-	description: z.string().optional(),
-	icon: z.string().optional(),
-	dependencies: z.record(z.string()).optional(),
-	[EXTENSION_PKG_KEY]: ExtensionOptions,
-});
 
 export type ExtensionManifest = z.infer<typeof ExtensionManifest>;
 
@@ -197,10 +139,12 @@
 
 	items: Record<string, Record<string, any>[]>;
 
-	localType: typeof LOCAL_TYPES[number];
+	localType: (typeof LOCAL_TYPES)[number];
 	autoGenerateJunctionRelation: boolean;
 	saving: boolean;
 };
+
+export type ExtensionRaw = z.infer<typeof ExtensionRaw>;
 
 export type ExtensionInfo = ExtensionRaw &
 	(
@@ -208,11 +152,4 @@
 		| Omit<ApiExtension, 'entrypoint' | 'path'>
 		| Omit<HybridExtension, 'entrypoint' | 'path'>
 		| Omit<BundleExtension, 'entrypoint' | 'path'>
-	);
-
-export const ExtensionRaw = z.object({
-	name: z.string(),
-	enabled: z.boolean(),
-});
-
-export type ExtensionRaw = z.infer<typeof ExtensionRaw>;+	);