--- conflicted
+++ resolved
@@ -7,20 +7,13 @@
 	ExtensionOptions,
 	ExtensionOptionsBundleEntries,
 	ExtensionOptionsBundleEntry,
-<<<<<<< HEAD
-	ExtensionPermissionOptions,
 	ExtensionPermission,
-=======
-	ExtensionPermission,
-	ExtensionRaw,
->>>>>>> 23ebf429
 	HYBRID_EXTENSION_TYPES,
 	LOCAL_TYPES,
 	NESTED_EXTENSION_TYPES,
 	SplitEntrypoint,
 	ExtensionInfo,
 	DatabaseExtension,
-	DatabaseExtensionPermission,
 	AppExtension,
 	ApiExtension,
 	HybridExtension,
@@ -54,32 +47,7 @@
 
 export type SplitEntrypoint = z.infer<typeof SplitEntrypoint>;
 
-<<<<<<< HEAD
 export type DatabaseExtension = z.infer<typeof DatabaseExtension>;
-=======
-export type DatabaseExtension = {
-	name: string;
-	enabled: boolean;
-	options: Record<string, any>;
-	granted_permissions: ExtensionPermission[];
-};
-
-type ExtensionBase = {
-	path: string;
-	name: string;
-	description?: string;
-	icon?: string;
-	version?: string;
-	host?: string;
-	secure: boolean;
-	debugger?: boolean;
-	local: boolean;
-	apiExtensionPath?: string;
-	requested_permissions: ExtensionPermission[];
-};
->>>>>>> 23ebf429
-
-export type DatabaseExtensionPermission = z.infer<typeof DatabaseExtensionPermission>;
 
 export type AppExtension = z.infer<typeof AppExtension>;
 
@@ -99,10 +67,6 @@
 export type ExtensionManifest = z.infer<typeof ExtensionManifest>;
 
 export type ExtensionPermission = z.infer<typeof ExtensionPermission>;
-<<<<<<< HEAD
-export type ExtensionPermissionOptions = z.infer<typeof ExtensionPermissionOptions>;
-=======
->>>>>>> 23ebf429
 
 export type AppExtensionConfigs = {
 	interfaces: InterfaceConfig[];
@@ -148,20 +112,9 @@
 	saving: boolean;
 };
 
-<<<<<<< HEAD
 export type ExtensionInfo = z.infer<typeof ExtensionInfo>;
 
 export type FullExtension = z.infer<typeof FullExtension>;
-=======
-export type ExtensionRaw = z.infer<typeof ExtensionRaw>;
-
-export type ExtensionInfo = ExtensionRaw &
-	(
-		| Omit<AppExtension, 'entrypoint' | 'path'>
-		| Omit<ApiExtension, 'entrypoint' | 'path'>
-		| Omit<HybridExtension, 'entrypoint' | 'path'>
-		| Omit<BundleExtension, 'entrypoint' | 'path'>
-	);
 
 declare function exec(...args: EXEC_CRUD): Promise<any>
 declare function exec(...args: EXEC_REQUEST): Promise<string | Record<string, any>>
@@ -170,5 +123,4 @@
 declare function exec(...args: EXEC_REGISTER_HOOK): Promise<void>
 declare function exec(...args: EXEC_REGISTER_OPERATION): Promise<void>
 
-export type exec = typeof exec;
->>>>>>> 23ebf429
+export type exec = typeof exec;